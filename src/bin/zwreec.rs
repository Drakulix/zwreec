extern crate zwreec;
extern crate getopts;
#[macro_use] extern crate log;
extern crate time;
extern crate term;

use std::env;
use std::vec::Vec;
use std::error::Error;
use std::fs::File;
use std::io::Write;
use std::path::Path;
use std::process::exit;

mod logger;

// shorthand to display program usage
macro_rules! print_usage(
    ($prog:ident, $opts:ident) => (
    print_stderr!("{}", $opts.usage(&format!("Usage: {} [-hV] [-vq] [-l [LOGFILE]] [-o OUTPUT] INPUT", $prog)));
    )
);

// found in:
// http://stackoverflow.com/a/27590832
macro_rules! print_stderr(
    ($($arg:tt)*) => (
        match write!(&mut ::std::io::stderr(), $($arg)* ) {
            Ok(_) => {},
            Err(x) => panic!("Unable to write to stderr: {}", x),
        }
    )
);

fn main() {
    //early init

    // handling command line parameters
    let args: Vec<String> = env::args().collect();
    let ref program = args[0];
    let mut loggers: Vec<Box<logger::SharedLogger>> = vec![];

    // define options
    let mut opts = getopts::Options::new();
    opts.optflagmulti("v", "verbose", "be more verbose. Can be used multiple times.");
    opts.optflag("q", "quiet", "be quiet");
    opts.optflagopt("l", "logfile", "specify log file (default zwreec.log)", "LOGFILE");
    opts.optopt("o", "", "name of the output file", "FILE");
    opts.optflag("h", "help", "display this help and exit");
    opts.optflag("V", "version", "display version");

    let parsed_opts = match opts.parse(&args[1..]) {
        Ok(m)  => { m }
        Err(f) => {
            // parsing error
            // display usage and return
            print_stderr!("{}\n", f.to_string());
            print_usage!(program, opts);
            exit(1);
        }
    };

    // examine options
    if parsed_opts.opt_present("h") {
        // parsed "-h|--help"
        // display usage and return
        print_usage!(program, opts);
        exit(1);
    }

    if parsed_opts.opt_present("V") {
        // parsed "-V|--version"
        // display current version
        println!("{} {}", program, match option_env!("CFG_VERSION") {
            Some(s) => s.to_string(),
            None => format!("{}.{}.{}{}",
                            env!("CARGO_PKG_VERSION_MAJOR"),
                            env!("CARGO_PKG_VERSION_MINOR"),
                            env!("CARGO_PKG_VERSION_PATCH"),
                            option_env!("CARGO_PKG_VERSION_PRE").unwrap_or(""))
        });
        exit(1);
    }

    if parsed_opts.opt_present("v") {
        // parsed "-v|--verbose"
        // set log level to verbose
        loggers.push(logger::TermLogger::new(
                match parsed_opts.opt_count("v") {
                    1 => logger::LogLevelFilter::Info,
                    2 => logger::LogLevelFilter::Debug,
                    _ => logger::LogLevelFilter::Trace,
                }));
    } else if parsed_opts.opt_present("q") {
        // parsed "-q|--quiet"
        // set log level to error
        loggers.push(logger::TermLogger::new(logger::LogLevelFilter::Error));
    } else {
        // default
        // set log level to warn
        loggers.push(logger::TermLogger::new(logger::LogLevelFilter::Warn));
    }

    if parsed_opts.opt_present("l") {
        // parsed "-l|--logfile"
        // sets a logger to output to logfile
        let name = if let Some(n) = parsed_opts.opt_str("l") {
            n
        } else {
            "zwreec.log".to_string()
        };
        loggers.push(logger::FileLogger::new(
                        logger::LogLevelFilter::Trace,
                        File::create(name).unwrap())
            );
    }

    // check parsed options and open the source file
    let mut infile = if parsed_opts.free.len() == 1 {
        // check number of 'free' parameter
        // one free parameter is the input file name
        let path = Path::new(&parsed_opts.free[0]);
        match File::open(path) {
            Err(why) => {
                panic!("Couldn't open {}: {}",
                               path.display(), Error::description(&why))
            },
            Ok(file) => {
                info!("Opened input: {}", path.display());
                file
            }
        }
    } else {
        // TODO: check if STDOUT is a tty
        print_stderr!("Input file name missing\n");
        print_usage!(program, opts);
        exit(1);
    };

    // check parsed options and open a file for the resulting output
    let mut outfile = if let Some(file) = parsed_opts.opt_str("o") {
        // parsed "-o FILE"
        // try to open FILE
        let path = Path::new(&file);
        match File::create(path) {
            Err(why) => {
                panic!("Couldn't open {}: {}",
                       path.display(), Error::description(&why))
            },
            Ok(file) => {
                info!("Opened output: {}", path.display());
                file
            }
        }
    } else {
        // assume default
        let path = Path::new("a.z8");
        match File::create(path) {
            Err(why) => {
                panic!("Couldn't open {}: {}",
                       path.display(), Error::description(&why))
            },
            Ok(file) => {
                debug!("No output file specified, assuming default");
                info!("Opened output: {}", path.display());
                file
            }
        }
    };

    // activate logger
    let _ = logger::CombinedLogger::init(loggers);

    debug!("Parsed command line options");
    info!("Main started");

    // call library
    zwreec::compile(&mut infile, &mut outfile);

<<<<<<< HEAD
    info!("main finished");
=======
    // only for testing
    debug!("(2) {}", zwreec::backend::temp_hello());
    debug!("(3) {}", zwreec::utils::file::temp_hello());

    info!("Main finished");
>>>>>>> 32e2502f
}<|MERGE_RESOLUTION|>--- conflicted
+++ resolved
@@ -177,13 +177,5 @@
     // call library
     zwreec::compile(&mut infile, &mut outfile);
 
-<<<<<<< HEAD
-    info!("main finished");
-=======
-    // only for testing
-    debug!("(2) {}", zwreec::backend::temp_hello());
-    debug!("(3) {}", zwreec::utils::file::temp_hello());
-
     info!("Main finished");
->>>>>>> 32e2502f
 }