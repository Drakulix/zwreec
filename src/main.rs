extern crate zwreec;
extern crate getopts;

use std::env;
use std::fs::File;

mod utils;
use self::utils::logger;

<<<<<<< HEAD

// shorthand to display program usage
macro_rules! print_usage {
    ($prog:ident, $opts:ident) => {{
        print!("{}", $opts.usage(&format!("Usage: {} [-h] [-v] [-o OUTPUT] INPUT", $prog)));
    }}
}


fn main() {
    // set default log level
    // utils::log::LOG_LEVEL = utils::log::LogLevel::WARN;
=======
extern crate zwreec;
#[macro_use] extern crate log;
extern crate time;
extern crate term;

fn main() {
    //early init

    //let _ = SimpleLogger::init(LogLevelFilter::Info);
    let _ = logger::CombinedLogger::init(
        vec![
            logger::FileLogger::new(logger::LogLevelFilter::Trace, File::create("zwreec.log").unwrap()),
            logger::TermLogger::new(logger::LogLevelFilter::Info),
        ]
    );

    info!("main started");
>>>>>>> 54580337

    // handling commandline parameters
    let args: Vec<String> = env::args().collect();
    let ref program = args[0];

    // define options
    let mut opts = getopts::Options::new();
    opts.optflag("h", "help", "display this help and exit");
    opts.optflag("v", "verbose", "be more verbose");
    opts.optopt("o", "", "name of the output file", "FILE");

    let parsed_opts = match opts.parse(&args[1..]) {
        Ok(m)  => { m }
        Err(f) => {
            // parsing error
            // display usage and return
            println!("{}", f.to_string());
            print_usage!(program, opts);
            // TODO: figure out a way to set exit code
            return;
        }
    };

    // examinate options
    if parsed_opts.opt_present("h") {
        // parsed "-h|--help"
        // display usage and return
        print_usage!(program, opts);
        return;
    }

    if parsed_opts.opt_present("v") {
        // parsed "-v|--verbose"
        // set loglevel to verbose
        // utils::log::LOG_LEVEL = utils::log::LogLevel::VERBOSE;
    }

    let outfile = if let Some(file) = parsed_opts.opt_str("o") { 
        // parsed "-o FILE"
        // set of to filename
        file
    } else {
        // NOTE: string manipulation in rust is stil weird.
        let mut s = String::new();
        s.push_str("a.out");
        s
    };

    let infile = if parsed_opts.free.len() == 1 {
         // check number of 'free' parameter
         // one free parameter is the input file name
         parsed_opts.free[0].clone()
    } else {
        println!("Input file name missing");
        print_usage!(program, opts);
        // TODO: figure out a way to set exit code
        return;
    };


    // call library
    zwreec::compile(&infile, &outfile);

    // only for testing
    debug!("(1) {}", zwreec::frontend::temp_hello());
    debug!("(2) {}", zwreec::backend::temp_hello());
    debug!("(3) {}", zwreec::file::temp_hello());

<<<<<<< HEAD
    log_info!("main finished");
=======
    info!("main finished");
}

fn help() {
    error!("invalid arguments");
    info!("usage:\n    zwreec <input_file> <output_file>");
>>>>>>> 54580337
}<|MERGE_RESOLUTION|>--- conflicted
+++ resolved
@@ -1,13 +1,14 @@
 extern crate zwreec;
 extern crate getopts;
+#[macro_use] extern crate log;
+extern crate time;
+extern crate term;
 
 use std::env;
 use std::fs::File;
 
 mod utils;
 use self::utils::logger;
-
-<<<<<<< HEAD
 
 // shorthand to display program usage
 macro_rules! print_usage {
@@ -16,15 +17,6 @@
     }}
 }
 
-
-fn main() {
-    // set default log level
-    // utils::log::LOG_LEVEL = utils::log::LogLevel::WARN;
-=======
-extern crate zwreec;
-#[macro_use] extern crate log;
-extern crate time;
-extern crate term;
 
 fn main() {
     //early init
@@ -38,7 +30,6 @@
     );
 
     info!("main started");
->>>>>>> 54580337
 
     // handling commandline parameters
     let args: Vec<String> = env::args().collect();
@@ -107,14 +98,5 @@
     debug!("(2) {}", zwreec::backend::temp_hello());
     debug!("(3) {}", zwreec::file::temp_hello());
 
-<<<<<<< HEAD
-    log_info!("main finished");
-=======
     info!("main finished");
-}
-
-fn help() {
-    error!("invalid arguments");
-    info!("usage:\n    zwreec <input_file> <output_file>");
->>>>>>> 54580337
 }