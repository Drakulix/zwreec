//! The `ast` module contains a lot of useful functionality
//! to create and walk through the ast (abstract syntaxtree)

use frontend::expressionparser;
use frontend::lexer::Token;
use frontend::lexer::Token::*;
use backend::zcode::zfile;
use backend::zcode::zfile::{FormattingState, ZOP, Operand, Variable, Constant, LargeConstant};
use std::collections::HashMap;

//==============================
// ast
#[derive(Clone)]
enum Type{
    Bool,
    Integer,
    String,
}

pub struct AST {
    passages: Vec<ASTNode>,
    path: Vec<usize>,
    is_in_if_expression: bool
}

 /// add zcode based on tokens
fn gen_zcode<'a>(node: &'a ASTNode, mut out: &mut zfile::Zfile, mut manager: &mut CodeGenManager<'a>) -> Vec<ZOP> {
    let mut state_copy = manager.format_state.clone();
    let mut set_formatting = false;

    match node {
        &ASTNode::Passage(ref node) => {
            let mut code: Vec<ZOP> = vec![];
            match &node.category {
                &TokPassage {ref name, .. } => {
                    code.push(ZOP::Routine{name: name.to_string(), count_variables: 0});
                },
                _ => {
                    debug!("no match 1");
                }
            };

            for child in &node.childs {
                for instr in gen_zcode(child, out, manager) {
                    code.push(instr);
                }

            }

            code.push(ZOP::Newline);
            code.push(ZOP::Call1N{jump_to_label: "system_check_links".to_string()});
            code.push(ZOP::Ret{value: 0});
            code
        },
        &ASTNode::Default(ref t) => {
            let mut code: Vec<ZOP> = match &t.category {
                &TokText {ref text, .. } => {
                    vec![ZOP::PrintOps{text: text.to_string()}]
                },
                &TokNewLine { .. } => {
                    vec![ZOP::Newline]
                },
                &TokFormatBoldStart { .. } => {
                    state_copy.bold = true;
                    set_formatting = true;
                    vec![ZOP::SetTextStyle{bold: state_copy.bold, reverse: state_copy.inverted, monospace: state_copy.mono, italic: state_copy.italic}]
                },
                &TokFormatMonoStart { .. } => {
                    state_copy.mono = true;
                    set_formatting = true;
                    vec![ZOP::SetTextStyle{bold: state_copy.bold, reverse: state_copy.inverted, monospace: state_copy.mono, italic: state_copy.italic}]
                },
                &TokFormatItalicStart { .. } => {
                    state_copy.italic = true;
                    set_formatting = true;
                    vec![ZOP::SetTextStyle{bold: state_copy.bold, reverse: state_copy.inverted, monospace: state_copy.mono, italic: state_copy.italic}]
                },
                &TokPassageLink {ref display_name, ref passage_name, .. } => {
                    set_formatting = true;
                    vec![
                    ZOP::Call2NWithAddress{jump_to_label: "system_add_link".to_string(), address: passage_name.to_string()},
                    ZOP::SetColor{foreground: 8, background: 2},
                    ZOP::Print{text: format!("{}[", display_name)},
                    ZOP::PrintNumVar{variable: Variable::new(16)},
                    ZOP::Print{text: "]".to_string()},
                    ZOP::SetColor{foreground: 9, background: 2},
                    ]
                },
                &TokAssign {ref var_name, ref op_name, .. } => {
                    if op_name == "=" || op_name == "to" {
                    	let mut code: Vec<ZOP> = vec![];
                        if t.childs.len() == 1 {
                       		let expression_node = &t.childs[0].as_default();
                       		let result = match expression_node.category {
                       			TokExpression => {
                       				if expression_node.childs.len() != 1 {
                       					panic!("Unsupported expression!")
                       				}
                       				evaluate_expression(&expression_node.childs[0], &mut code, manager)
                       			}, _ => panic!("Unsupported expression!")
                       		};
                        	if !manager.symbol_table.is_known_symbol(var_name) {
                            	manager.symbol_table.insert_new_symbol(&var_name, Type::Integer);
                            }
                            let symbol_id = manager.symbol_table.get_symbol_id(var_name);
                            code.push(ZOP::StoreVariable{variable: symbol_id, value: result});
                            code
                        } else {
                            debug!("Assign Expression currently not supported.");
                            vec![]
                        }
                    } else { vec![] }
                },
                &TokMacroIf { .. } => {
                    if t.childs.len() < 2 {
                        panic!("Unsupported if-expression!");
                    }

                    // check if the first node is an expression node
                    let expression_node = match t.childs[0].as_default().category {
                        TokExpression => t.childs[0].as_default(),
                        _ =>  panic!("Unsupported if-expression!")
                    };

                    let mut code: Vec<ZOP> = vec![];

                    // Evaluate the contained expression
                    let result = evaluate_expression(&expression_node.childs[0], &mut code, manager);

                    let if_id = manager.ids_if.start_next();
                    let if_label = format!("if_{}", if_id);
                    let after_if_label = format!("after_if_{}", if_id);
                    let after_else_label = format!("after_else_{}", if_id);
                    code.push(ZOP::JG{operand1: result, operand2: Operand::new_const(0), jump_to_label: if_label.to_string()});
                    code.push(ZOP::Jump{jump_to_label: after_if_label.to_string()});
                    code.push(ZOP::Label{name: if_label.to_string()});

                    for i in 1..t.childs.len() {
                        for instr in gen_zcode(&t.childs[i], out, manager) {
                            code.push(instr);
                        }
                    }

                    code.push(ZOP::Jump{jump_to_label: after_else_label});
                    code.push(ZOP::Label{name: after_if_label});
                    code
                },
                &TokMacroElseIf { .. } => {
                    if t.childs.len() < 2 {
                        panic!("Unsupported elseif-expression!");
                    }

                    let mut code: Vec<ZOP> = vec![];

                    // check if the first node is an expression node
                    let expression_node = match t.childs[0].as_default().category {
                        TokExpression => t.childs[0].as_default(),
                        _ =>  panic!("Unsupported elseif-expression!")
                    };

                    // Evaluate the contained expression
                    let result = evaluate_expression(&expression_node.childs[0], &mut code, manager);
 
                    let if_id = manager.ids_if.start_next();

                    let if_label = format!("if_{}", if_id);
                    let after_if_label = format!("after_if_{}", manager.ids_if.pop_id());
                    let after_else_label = format!("after_else_{}", manager.ids_if.peek());
                    code.push(ZOP::JG{operand1: result, operand2: Operand::new_const(0), jump_to_label: if_label.to_string()});
                    code.push(ZOP::Jump{jump_to_label: after_if_label.to_string()});
                    code.push(ZOP::Label{name: if_label.to_string()});

                    for i in 1..t.childs.len() {
                        for instr in gen_zcode(&t.childs[i], out, manager) {
                            code.push(instr);
                        }
                    }

                    code.push(ZOP::Jump{jump_to_label: after_else_label});
                    code.push(ZOP::Label{name: after_if_label});
                    code
                },
                &TokMacroElse { .. } => {
                    let mut code: Vec<ZOP> = vec![];
                    for child in &t.childs {
                        for instr in gen_zcode(child, out, manager) {
                            code.push(instr);
                        }
                    }
                    code
                },
                &TokMacroEndIf { .. } => {
                    let after_else_label = format!("after_else_{}", manager.ids_if.pop_id());
                    vec![ZOP::Label{name: after_else_label}]
                },

                &TokMacroPrint { .. } => {
                    if t.childs.len() != 1 {
                        panic!("Doesn't support print with 0 or more than one argument");
                    }

                    let mut code: Vec<ZOP> = vec![];

                    let child = &t.childs[0];

                    match child.as_default().category {
                    	TokExpression => {
                    		let eval = evaluate_expression(child, &mut code, manager);
                    		match eval {
                    			Operand::Var(var) => code.push(ZOP::PrintNumVar{variable: var}),
                    			Operand::Const(c) => code.push(ZOP::Print{text: format!("{}", c.value)}),
                    			Operand::LargeConst(c) => code.push(ZOP::Print{text: format!("{}", c.value)})
                    		};
                    	},
                        _ => {
                            panic!("Unsupported Expression");
                        }
                    };
                    code
                }

                &TokMacroContentVar {ref var_name, .. } => {
                    let var_id = manager.symbol_table.get_symbol_id(&*var_name);
                    match manager.symbol_table.get_symbol_type(&*var_name) {
                        Type::Integer => {
                            vec![ZOP::PrintNumVar{variable: var_id}]
                        },
                        Type::String => {
                            vec![]
                        },
                        Type::Bool => {
                            vec![ZOP::PrintNumVar{variable: var_id}]
                        }
                    }
                },
                &Token::TokMacroContentPassageName {ref passage_name, .. } => {
                	let var = Variable { id: 17 };
                    vec![
                    // activates the display-modus
                    ZOP::StoreVariable{variable: var.clone(), value: Operand::new_const(1)},
                    ZOP::Call1N{jump_to_label: passage_name.to_string()},

                    // deactivates the display-modus
                    ZOP::StoreVariable{variable: var.clone(), value: Operand::new_const(0)},
                    ]
                },
                _ => {
                    debug!("no match if");
                    vec![]
                },
            };
            if set_formatting {
                for child in &t.childs {
                    for instr in gen_zcode(child, out, manager) {
                        code.push(instr);
                    }
                }
                code.push(ZOP::SetTextStyle{bold: false, reverse: false, monospace: false, italic: false});
                let state = manager.format_state;
                code.push(ZOP::SetTextStyle{bold: state.bold, reverse: state.inverted, monospace: state.mono, italic: state.italic});
            }
            code
        }
    }
<<<<<<< HEAD
}

fn evaluate_expression<'a>(node: &'a ASTNode, code: &mut Vec<ZOP>, mut manager: &mut CodeGenManager<'a>) -> Operand {
	let mut temp_ids = CodeGenManager::new_temp_var_vec();
	evaluate_expression_internal(node, code, &mut temp_ids, manager)
}

// Evaluates an expression node to zCode.
fn evaluate_expression_internal<'a>(node: &'a ASTNode, code: &mut Vec<ZOP>,
		temp_ids: &mut Vec<u8>, mut manager: &mut CodeGenManager<'a>) -> Operand {
	let n = node.as_default();

	match n.category {
		TokNumOp { ref op_name, .. } => {
			if n.childs.len() != 2 {
				panic!("Numeric operators need two arguments!")
			}
			let eval0 = evaluate_expression_internal(&n.childs[0], code, temp_ids, manager);
			let eval1 = evaluate_expression_internal(&n.childs[1], code, temp_ids, manager);
			eval_num_op(&eval0, &eval1, &**op_name, code, temp_ids)
		},
		TokCompOp { ref op_name, .. } => {
			if n.childs.len() != 2 {
				panic!("Numeric operators need two arguments!")
			}
			let eval0 = evaluate_expression_internal(&n.childs[0], code, temp_ids, manager);
			let eval1 = evaluate_expression_internal(&n.childs[1], code, temp_ids, manager);
			eval_comp_op(&eval0, &eval1, &**op_name, code, temp_ids, manager)
		},
		TokLogOp { ref op_name, .. } => {
			let eval0 = evaluate_expression_internal(&n.childs[0], code, temp_ids, manager);
			
			match &**op_name {
				"and" | "or" => {
					let eval1 = evaluate_expression_internal(&n.childs[1], code, temp_ids, manager);
					eval_and_or(&eval0, &eval1, &**op_name, code, temp_ids)
				},
				"not" => {
					eval_not(&eval0, code, temp_ids, manager)
				}, 
				_ => panic!("unhandled op")
			}
		}
		TokInt { ref value, .. } => {
			Operand::new_large_const(*value as i16)
		},
		TokBoolean { ref value, .. } => {
			boolstr_to_const(&**value)
		},
		TokVariable { ref name, .. } => {
			Operand::Var(manager.symbol_table.get_symbol_id(name))
		},
		TokFunction { ref name, .. } => {
			match &**name {
				"random" => {
					let args = &node.as_default().childs;
				    if args.len() != 2 {
				        panic!("Function random only supports 2 args");
				    }

				    if args[0].as_default().childs.len() != 1 || args[1].as_default().childs.len() != 1 {
				        panic!("Unsupported Expression");
				    }

				    let from = &args[0].as_default().childs[0];
				    let to = &args[1].as_default().childs[0];

				    let from_value = evaluate_expression_internal(from, code, temp_ids, manager);
				    let to_value = evaluate_expression_internal(to, code, temp_ids, manager);
					function_random(&from_value, &to_value, code, temp_ids)
				},
				_ => { panic!("Unsupported function: {}", name)}
			}
		},
		_ => panic!("unhandled token")
	}
}

fn eval_num_op<'a>(eval0: &Operand, eval1: &Operand, op_name: &str, code: &mut Vec<ZOP>, temp_ids: &mut Vec<u8>) -> Operand {
	if count_constants(eval0, eval1) == 2 {
		return direct_eval_num_op(eval0, eval1, op_name);
	}
	let save_var = determine_save_var(eval0, eval1, temp_ids);
	match op_name {
		"+" => {
			code.push(ZOP::Add{operand1: eval0.clone(), operand2: eval1.clone(), save_variable: save_var.clone()});
		},
		"-" => {
			code.push(ZOP::Sub{operand1: eval0.clone(), operand2: eval1.clone(), save_variable: save_var.clone()});
		},
		"*" => {

		},
		"/" => {

		},
		"%" => {

		},
		_ => panic!("unhandled op")
	};

	free_var_if_both_temp(eval0, eval1, temp_ids);

	Operand::Var(save_var)
}



fn direct_eval_num_op(eval0: &Operand, eval1: &Operand, op_name: &str) -> Operand {
	let mut out_large = false;
	let val0 = eval0.const_value();
	let val1 = eval1.const_value();
	match eval0 { &Operand::LargeConst(_) => {out_large = true; }, _ => {} };
	match eval1 { &Operand::LargeConst(_) => {out_large = true; }, _ => {} };
	let result = match op_name {
		"+" => {
			val0 + val1
		},
		"-" => {
			val0 - val1
		},
		"*" => {
			val0 * val1
		},
		"/" => {
			val0 / val1
		},
		"%" => {
			val0 % val1
		},
		_ => panic!("unhandled op")
	};
	if out_large {
		Operand::LargeConst(LargeConstant { value: result })
	} else {
		Operand::Const(Constant { value: result as u8 })
	}
}

fn eval_comp_op<'a>(eval0: &Operand, eval1: &Operand, op_name: &str, code: &mut Vec<ZOP>, 
		temp_ids: &mut Vec<u8>, mut manager: &mut CodeGenManager<'a>) -> Operand {
	if count_constants(eval0, eval1) == 2 {
		return direct_eval_comp_op(eval0, eval1, op_name);
	}
	let save_var = Variable { id: temp_ids.pop().unwrap() };
	let label = format!("expr_{}", manager.ids_expr.start_next());
	let const_true = Operand::new_const(1);
	let const_false = Operand::new_const(0);
	match op_name {
		"is" | "==" | "eq" => {
			code.push(ZOP::StoreVariable{ variable: save_var.clone(), value: const_true});
			code.push(ZOP::JE{operand1: eval0.clone(), operand2: eval1.clone(), jump_to_label: label.to_string()});
			code.push(ZOP::StoreVariable{ variable: save_var.clone(), value: const_false});
		},
		"neq" => {
			code.push(ZOP::StoreVariable{ variable: save_var.clone(), value: const_false});
			code.push(ZOP::JE{operand1: eval0.clone(), operand2: eval1.clone(), jump_to_label: label.to_string()});
			code.push(ZOP::StoreVariable{ variable: save_var.clone(), value: const_true});
		},
		"<" | "lt" =>  {
			code.push(ZOP::StoreVariable{ variable: save_var.clone(), value: const_true });
			code.push(ZOP::JL{operand1: eval0.clone(), operand2: eval1.clone(), jump_to_label: label.to_string()});
			code.push(ZOP::StoreVariable{ variable: save_var.clone(), value: const_false});
		},
		"<=" | "lte" => {
			code.push(ZOP::StoreVariable{ variable: save_var.clone(), value: const_false});
			code.push(ZOP::JG{operand1: eval0.clone(), operand2: eval1.clone(), jump_to_label: label.to_string()});
			code.push(ZOP::StoreVariable{ variable: save_var.clone(), value: const_true});
		},
		">=" | "gte" => {
			code.push(ZOP::StoreVariable{ variable: save_var.clone(), value: const_false});
			code.push(ZOP::JL{operand1: eval0.clone(), operand2: eval1.clone(), jump_to_label: label.to_string()});
			code.push(ZOP::StoreVariable{ variable: save_var.clone(), value: const_true});
		},
		">" | "gt" => {
			code.push(ZOP::StoreVariable{ variable: save_var.clone(), value: const_true});
			code.push(ZOP::JG{operand1: eval0.clone(), operand2: eval1.clone(), jump_to_label: label.to_string()});
			code.push(ZOP::StoreVariable{ variable: save_var.clone(), value: const_false});
		},
		_ => panic!("unhandled op")
	};
	code.push(ZOP::Label {name: label.to_string()});
	free_var_if_temp(eval0, temp_ids);
	free_var_if_temp(eval1, temp_ids);
	Operand::Var(save_var)
}

/// Directly evaluates the given compare operation.
/// Both operands must be constants.
fn direct_eval_comp_op(eval0: &Operand, eval1: &Operand, op_name: &str) -> Operand {
	let val0 = eval0.const_value();
	let val1 = eval1.const_value();
	let result = match op_name {
		"is" | "==" | "eq" => { val0 == val1 },
		"neq" => { val0 != val1	},
		"<" | "lt" =>  { val0 < val1 },
		"<=" | "lte" => { val0 <= val1 },
		">=" | "gte" => { val0 >= val1 },
		">" | "gt" => { val0 > val1 },
		_ => panic!("unhandled op")
	};
	if result {
		Operand::Const(Constant {value: 1})
	} else {
		Operand::Const(Constant {value: 0})
	}
}

fn eval_and_or(eval0: &Operand, eval1: &Operand, op_name: &str, code: &mut Vec<ZOP>, 
		temp_ids: &mut Vec<u8>) -> Operand {
	if count_constants(&eval0, &eval1) == 2 {
		let mut out_large = false;
		let val0 = eval0.const_value();
		let val1 = eval1.const_value();
		match eval0 { &Operand::LargeConst(_) => {out_large = true; }, _ => {} };
		match eval1 { &Operand::LargeConst(_) => {out_large = true; }, _ => {} };
		let result = if op_name == "or" {
				val0 | val1
			} else {
				val0 & val1
			};
		if out_large {
			return Operand::LargeConst(LargeConstant { value: result })
		} else {
			return Operand::Const(Constant { value: result as u8 })
		}
	}
	
	let save_var = determine_save_var(eval0, eval1, temp_ids);
	if op_name == "or" {
		code.push(ZOP::Or{operand1: eval0.clone(), operand2: eval1.clone(), save_variable: save_var.clone()});
	} else {
		code.push(ZOP::And{operand1: eval0.clone(), operand2: eval1.clone(), save_variable: save_var.clone()});
	}
	free_var_if_both_temp(eval0, eval1, temp_ids);
	Operand::Var(save_var)
}

fn eval_not<'a>(eval: &Operand, code: &mut Vec<ZOP>,
		temp_ids: &mut Vec<u8>, mut manager: &mut CodeGenManager<'a>) -> Operand {
	if eval.is_const() {
		let val = eval.const_value();
		let result: u8 = if val > 0 { 0 } else { 1 };
		return Operand::Const(Constant { value: result });
	}
	let save_var = Variable { id: temp_ids.pop().unwrap() };
	let label = format!("expr_{}", manager.ids_expr.start_next());
	code.push(ZOP::StoreVariable{ variable: save_var.clone(), value: Operand::new_const(0)});
	code.push(ZOP::JG{operand1: eval.clone(), operand2: Operand::new_const(0), jump_to_label: label.to_string()});
	code.push(ZOP::StoreVariable{ variable: save_var.clone(), value: Operand::new_const(1)});
	code.push(ZOP::Label {name: label.to_string()});
	free_var_if_temp(eval, temp_ids);
	Operand::Var(save_var)
}

fn function_random(arg_from: &Operand, arg_to: &Operand,
		code: &mut Vec<ZOP>, temp_ids: &mut Vec<u8>) -> Operand {

	let range_var = Variable::new(temp_ids.pop().unwrap());
	// Calculate range = to - from + 1
	code.push(ZOP::Sub{
		operand1: arg_to.clone(), 
		operand2: arg_from.clone(), 
		save_variable: range_var.clone()
	});
	code.push(ZOP::Sub{
		operand1: Operand::new_var(range_var.id), 
		operand2: Operand::new_const(1), 
		save_variable: range_var.clone()
	});

    let var = Variable::new(temp_ids.pop().unwrap());

    // get a random number between 0 and range
    code.push(ZOP::Random {range: Operand::new_var(range_var.id), variable: var.clone()} );

    // add arg_from to range
    code.push(ZOP::Add{
    	operand1: Operand::new_var(var.id), 
    	operand2: arg_from.clone(), 
    	save_variable: var.clone()
    });
    temp_ids.push(range_var.id);
    Operand::new_var(var.id)
}

fn free_var_if_both_temp (eval0: &Operand, eval1: &Operand, temp_ids: &mut Vec<u8>) {
	match eval0 { 
		&Operand::Var(ref var1) => {
			if CodeGenManager::is_temp_var(var1) {
				match eval1 {
					&Operand::Var(ref var2)=> {
						if CodeGenManager::is_temp_var(var2) {
							temp_ids.push(var2.id);
						}
					}, _ => {}
				}
			}
		}, _ => {}
	};
}

fn free_var_if_temp (operand: &Operand, temp_ids: &mut Vec<u8>) {
	match operand {
		&Operand::Var(ref var) => {
			if CodeGenManager::is_temp_var(var){
				temp_ids.push(var.id);
			}
		}, _ => {}
	}
}

fn determine_save_var(operand1: &Operand, operand2: &Operand, temp_ids: &mut Vec<u8>) -> Variable {
	match operand1 {
		&Operand::Var(ref var) => {
			if CodeGenManager::is_temp_var(var) {
				return var.clone();
			}
		}, _ => {}
	};
	match operand2 {
		&Operand::Var(ref var) => {
			if CodeGenManager::is_temp_var(var) {
				return var.clone();
			}
		}, _ => {}
	};
	return Variable { id: temp_ids.pop().unwrap() };
=======
>>>>>>> 5d70419a
}

fn count_constants(operand1: &Operand, operand2: &Operand) -> u8 {
	let mut const_count: u8 = 0;
	if operand1.is_const() {
		const_count += 1;
	}
	if operand2.is_const() {
		const_count += 1;
	}
	const_count
}

fn boolstr_to_const(string: &str) -> Operand {
    match string {
        "true" => Operand::Const(Constant { value: 1 }),
        _ => Operand::Const(Constant { value: 0 })
    }
}

pub enum ASTOperation {
    AddPassage(Token),
    AddChild(Token),
    ChildDown(Token),
    Up,
    UpChild(Token),
    UpChildDown(Token),
    UpSpecial,
}

impl AST {
    pub fn build<I: Iterator<Item=ASTOperation>>(ops: I) -> AST {
        let mut ast = AST {
            passages: Vec::new(),
            path: Vec::new(),
            is_in_if_expression: false,
        };
        for op in ops {
            ast.operation(op);
        }
        ast.parse_expressions();

        ast
    }

    pub fn operation(&mut self, op: ASTOperation) {
        use self::ASTOperation::*;
        match op {
            AddPassage(passage) => self.add_passage(passage),
            AddChild(child) => self.add_child(child),
            ChildDown(child) => self.child_down(child),
            Up => self.up(),
            UpChild(child) => self.up_child(child),
            UpChildDown(child) => self.up_child_down(child),
            UpSpecial => self.up_special(),
        }
    }

    /// goes through the whole tree and parse the expressions
    fn parse_expressions(&mut self) {
        for child in &mut self.passages {
            child.parse_expressions();
        }
    }

    /// adds a passage to the path in the ast
    pub fn add_passage(&mut self, token: Token) {
        self.path.clear();
        let ast_count_passages = self.count_childs(self.path.to_vec());

        let node = ASTNode::Passage(NodePassage { category: token, childs: Vec::new() });
        self.passages.push(node);

        self.path.push(ast_count_passages);
    }

    /// adds a child to the path in the ast
    pub fn add_child(&mut self, token: Token) {
        if let Some(index) = self.path.first() {
            let mut new_path: Vec<usize> = self.path.to_vec();
            new_path.remove(0);
            self.passages[*index].add_child(new_path, token);
        } else {
            self.passages.push(ASTNode::Default(NodeDefault { category: token, childs: Vec::new() }));
        }
    }

    /// adds a child an goees one child down
    pub fn child_down(&mut self, token: Token) {
        // 
        if token.clone() == (TokMacroIf { location: (0, 0) }) ||
           token.clone() == (TokMacroElseIf { location: (0, 0) }) {
            self.is_in_if_expression = true;
        }

        let ast_count_childs = self.count_childs(self.path.to_vec());
        self.add_child(token);
        self.path.push(ast_count_childs);
    }

    /// adds one child and goes down. adds snd child and goes down.
    pub fn two_childs_down(&mut self, child1: Token, child2: Token) {
        self.child_down(child1);
        self.child_down(child2);
    }

    /// goes one lvl up
    pub fn up(&mut self) {
        self.path.pop();
    }

    /// special up of the if-expression
    pub fn up_special(&mut self) {
        if !self.is_in_if_expression {
            self.path.pop();
        } else {
            self.is_in_if_expression = false;
        }
    }

    /// goes one lvl up and adds and child
    pub fn up_child(&mut self, token: Token) {
        self.up();
        self.add_child(token);
    }

    /// goes one lvl up, adds an child and goes one lvl down
    pub fn up_child_down(&mut self, token: Token) {
        self.up();
        self.child_down(token);
    }

    /// goes two lvl up
    pub fn two_up(&mut self) {
        self.up();
        self.up();
    }


    /// convert ast to zcode
    pub fn to_zcode(&self, out: &mut zfile::Zfile) {
        let mut manager = CodeGenManager::new();

        // Insert temp variables for internal calculations
        manager.symbol_table.insert_new_symbol("int0", Type::Integer);

        let mut code: Vec<ZOP> = vec![];
        for child in &self.passages {
            for instr in gen_zcode(child, out, &mut manager) {
                code.push(instr);
            }
        }
        out.emit(code);
    }

    /// prints the tree
    pub fn print(&self, force_print: bool) {
        debug!("Abstract Syntax Tree: ");
        for child in &self.passages {
            child.print(0, force_print);
        }
        debug!("");
    }

    /// counts the childs of the path in the asts
    pub fn count_childs(&self, path: Vec<usize>) -> usize {
        if let Some(index) = path.first() {
            let mut new_path: Vec<usize> = path.to_vec();
            new_path.remove(0);

            self.passages[*index].count_childs(new_path)
        } else {
            self.passages.len()
        }
    }

    /// checks in the ast if there is the token "token"
    pub fn is_specific_token(&self, token: Token, path: Vec<usize>) -> bool {
        if let Some(index) = path.first() {
            let mut new_path: Vec<usize> = path.to_vec();
            new_path.remove(0);

            self.passages[*index].is_specific_token(token, new_path)
        } else {
            false
        }
    }
}

// ================================
// node types
#[derive(Clone)]
pub enum ASTNode {
    Default (NodeDefault),
    Passage (NodePassage)
}

#[derive(Clone)]
pub struct NodePassage {
    category: Token,
    pub childs: Vec<ASTNode>,
    /*tags: Vec<ASTNode>*/
}

#[derive(Clone)]
pub struct NodeDefault {
    pub category: Token,
    pub childs: Vec<ASTNode>
}

struct CodeGenManager<'a> {
    ids_if: IdentifierProvider,
    ids_expr: IdentifierProvider,
    symbol_table: SymbolTable<'a>,
    format_state: FormattingState
}

struct IdentifierProvider {
    current_id: u32,
    id_stack: Vec<u32>
}

struct SymbolTable<'a> {
    current_id: u8,
    symbol_map: HashMap<&'a str, (Variable, Type)>
}

impl <'a> CodeGenManager<'a> {
    pub fn new() -> CodeGenManager<'a> {
        CodeGenManager {
            ids_if: IdentifierProvider::new(),
            ids_expr: IdentifierProvider::new(),
            symbol_table: SymbolTable::new(),
            format_state: FormattingState {bold: false, italic: false, mono: false, inverted: false},
        }
    }

    pub fn new_temp_var_vec() -> Vec<u8> {
    	(2..15).collect()
    }

    pub fn is_temp_var(var: &Variable) -> bool{
    	var.id > 1 && var.id < 16
    }
}

impl IdentifierProvider {
    pub fn new() -> IdentifierProvider {
        IdentifierProvider {
            current_id: 0,
            id_stack: Vec::new()
        }
    }

    // Returns a new id and pushes it onto the stack
    pub fn start_next(&mut self) -> u32 {
        let id = self.current_id;
        self.current_id += 1;
        self.id_stack.push(id);
        id
    }

    // Pops the last id from the stack
    pub fn peek(&mut self) -> u32 {
        self.id_stack.last().unwrap().clone()
    }

    // Pops the last id from the stack
    pub fn pop_id(&mut self) -> u32 {
        self.id_stack.pop().unwrap()
    }
}

impl <'a> SymbolTable<'a> {
    pub fn new() -> SymbolTable<'a> {
        SymbolTable {
            current_id: 25,
            symbol_map: HashMap::<&str, (Variable, Type)>::new()
        }
    }

    // Inserts a symbol into the table, assigning a new id
    pub fn insert_new_symbol(&mut self, symbol: &'a str, t: Type) {
        debug!("Assigned id {} to variable {}", self.current_id, symbol);
        self.symbol_map.insert(symbol, (Variable::new(self.current_id),t));
        self.current_id += 1;
    }

    // Checks if the symbol is already existent in the table
    pub fn is_known_symbol(&self, symbol: &str) -> bool {
        self.symbol_map.contains_key(symbol)
    }

    // Returns the id for a given symbol
    // (check if is_known_symbol, otherwise panics)
    pub fn get_symbol_id(&self, symbol: &str) -> Variable {
        let (b,_) = self.symbol_map.get(symbol).unwrap().clone();
        b
    }

    pub fn get_symbol_type(&self, symbol: &str) -> Type {
        let (_,b) = self.symbol_map.get(symbol).unwrap().clone();
        b
    }
}

impl ASTNode {
    /// adds an child to the path in the ast
    pub fn add_child(&mut self, path: Vec<usize>, token: Token) {
        if let Some(index) = path.first() {
            let mut new_path: Vec<usize> = path.to_vec();
            new_path.remove(0);

            match self {
                &mut ASTNode::Default(ref mut node) => node.childs[*index].add_child(new_path, token),
                &mut ASTNode::Passage(ref mut node) => node.childs[*index].add_child(new_path, token),
            }
        } else {
            match self {
                &mut ASTNode::Default(ref mut node) => node.childs.push(ASTNode::Default(NodeDefault { category: token, childs: Vec::new() } )),
                &mut ASTNode::Passage(ref mut node) => node.childs.push(ASTNode::Default(NodeDefault { category: token, childs: Vec::new() } )),
            }
        }
    }

    /// counts the childs of the current path in the ast
    pub fn count_childs(&self, path: Vec<usize>) -> usize {
        if let Some(index) = path.first() {
            let mut new_path: Vec<usize> = path.to_vec();
            new_path.remove(0);

            match self {
                &ASTNode::Default(ref node) => node.childs[*index].count_childs(new_path),
                &ASTNode::Passage(ref node) => node.childs[*index].count_childs(new_path),
            }
        } else {
            match self {
                &ASTNode::Default(ref node) => node.childs.len(),
                &ASTNode::Passage(ref node) => node.childs.len(),
            }
        }
    }

    /// checks the current path if there is the token "token"
    pub fn is_specific_token(&self, token: Token, path: Vec<usize>) -> bool {
        if let Some(index) = path.first() {
            let mut new_path: Vec<usize> = path.to_vec();
            new_path.remove(0);

            match self {
                &ASTNode::Default(ref node) => node.childs[*index].is_specific_token(token, new_path),
                &ASTNode::Passage(ref node) => node.childs[*index].is_specific_token(token, new_path),
            }
        } else {
            match self {
                &ASTNode::Default(ref node) => {
                    token == node.category
                },
                &ASTNode::Passage(ref node) => {
                    token == node.category
                },
            }
        }
    }

    pub fn category(&self) -> Token {
        match self {
            &ASTNode::Passage(ref t) => {
                t.category.clone()
            },
            &ASTNode::Default(ref t) => {
                t.category.clone()
            }
        }
    }

    /// prints an node of an ast
    pub fn print(&self, indent: usize, force_print: bool) {
        let mut spaces = "".to_string();
        for _ in 0..indent {
            spaces.push_str(" ");
        }

        match self {
            &ASTNode::Passage(ref t) => {
                if force_print {
                    println!("{}|- : {:?}", spaces, t.category);
                } else {
                    debug!("{}|- : {:?}", spaces, t.category);
                }
                for child in &t.childs {
                    child.print(indent+2, force_print);
                }
            },
            &ASTNode::Default(ref t) => {
                if force_print {
                    println!("{}|- : {:?}", spaces, t.category);
                } else {
                    debug!("{}|- : {:?}", spaces, t.category);
                }
                for child in &t.childs {
                    child.print(indent+2, force_print);
                }
            }
        }
    }

    pub fn as_default(&self) -> &NodeDefault {
        match self {
            &ASTNode::Default(ref def) => def,
            _ => panic!("Node cannot be unwrapped as NodeDefault!")
        }
    }

    /// goes through the whole tree and parse the expressions
    fn parse_expressions(&mut self) {
        match self {
            &mut ASTNode::Passage(ref mut node) => {
                for mut child in node.childs.iter_mut() {
                    child.parse_expressions();
                }
            },
            &mut ASTNode::Default(ref mut node) => {
                match &node.category {
                    &TokExpression => {
                        expressionparser::ExpressionParser::parse(node);
                    },
                    _ => ()
                }

                for mut child in node.childs.iter_mut() {
                    child.parse_expressions();
                }
            }
        }
    }    
}

// ================================
// test functions
#[cfg(test)]
mod tests {
    use std::io::Cursor;

    use super::*;
    use frontend::*;
    use frontend::lexer::Token;
    use frontend::lexer::Token::*;
    use config::Config;

    /// creates an ast from the inputs str
    fn test_ast(input: &str) -> AST {
        let cfg = Config::default_config();
        let mut cursor: Cursor<Vec<u8>> = Cursor::new(input.to_string().into_bytes());
        let tokens = lexer::lex(&cfg, &mut cursor);
        let parser = parser::Parser::new(&cfg);
        AST::build(parser.parse(tokens.inspect(|ref token| {
            println!("{:?}", token);
        })))
    }

    /// checks exptexted
    fn test_expected(expected: Vec<(Vec<usize>, Token)>, ast: AST) {
        for item in expected.iter() {
            let b = ast.is_specific_token(item.1.clone(), item.0.to_vec());
            if b == false {
                ast.print(true);
            }
            assert!(ast.is_specific_token(item.1.clone(), item.0.to_vec()));
        }
    }

    #[test]
    fn text_test() {
        let ast = test_ast("::Passage\nTestText\nTestNextLine\n::NextPassage");

        let expected = vec!(
            (vec![0]  , TokPassage {name: "Passage".to_string(), location: (0, 0)}),
            (vec![0,0], TokText {location: (0, 0), text: "TestText".to_string()}),
            (vec![0,1], TokNewLine {location: (0, 0)} ),
            (vec![0,2], TokText {location: (0, 0), text: "".to_string()}),
            (vec![0,1], TokNewLine {location: (0, 0)}),
            (vec![1]  , TokPassage {name: "".to_string(), location: (0, 0)}),

        );

        test_expected(expected, ast);
    }

    #[test]
    fn test_expression() {
        let ast = test_ast("::Passage\n<<print 1-2*3-4*5>>");

        let expected = vec!(
            (vec![0]            , TokPassage { location: (0, 0), name: "Passage".to_string() }),
            (vec![0,0]          , TokMacroPrint { location: (0, 0) }),
            (vec![0,0,0]        , TokExpression),
            (vec![0,0,0,0]      , TokNumOp { location: (0, 0), op_name: "-".to_string() }),
            (vec![0,0,0,0,0]    , TokNumOp { location: (0, 0), op_name: "-".to_string() }),
            (vec![0,0,0,0,0,0]  , TokInt { location: (0, 0), value: 1 }),
            (vec![0,0,0,0,0,1]  , TokNumOp { location: (0, 0), op_name: "*".to_string() }),
            (vec![0,0,0,0,0,1,0], TokInt { location: (0, 0), value: 2 }),
            (vec![0,0,0,0,0,1,1], TokInt { location: (0, 0), value: 3}),
            (vec![0,0,0,0,1]    , TokNumOp { location: (0, 0), op_name: "*".to_string() }),
            (vec![0,0,0,0,1,0]  , TokInt { location: (0, 0), value: 4 }),
            (vec![0,0,0,0,1,1]  , TokInt { location: (0, 0), value: 5 }),
        );

        test_expected(expected, ast);
    }
}<|MERGE_RESOLUTION|>--- conflicted
+++ resolved
@@ -262,7 +262,6 @@
             code
         }
     }
-<<<<<<< HEAD
 }
 
 fn evaluate_expression<'a>(node: &'a ASTNode, code: &mut Vec<ZOP>, mut manager: &mut CodeGenManager<'a>) -> Operand {
@@ -592,8 +591,6 @@
 		}, _ => {}
 	};
 	return Variable { id: temp_ids.pop().unwrap() };
-=======
->>>>>>> 5d70419a
 }
 
 fn count_constants(operand1: &Operand, operand2: &Operand) -> u8 {
