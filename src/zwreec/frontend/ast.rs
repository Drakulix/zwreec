--- conflicted
+++ resolved
@@ -13,19 +13,11 @@
     passages: Vec<ASTNode>
 }
 
-<<<<<<< HEAD
-
-
-/// add zcode based on tokens
-fn gen_zcode<'a>(node: &'a ASTNode, state: FormattingState, mut out: &mut zfile::Zfile, mut var_table: &mut HashMap<&'a str, u8>, mut var_id: &mut u8) -> Vec<ZOP> {
-    let mut state_copy = state.clone();
-=======
  /// add zcode based on tokens
-fn gen_zcode<'a>(node: &'a ASTNode, mut out: &mut zfile::Zfile, mut manager: &mut CodeGenManager<'a>) {
+fn gen_zcode<'a>(node: &'a ASTNode, mut out: &mut zfile::Zfile, mut manager: &mut CodeGenManager<'a>) -> Vec<ZOP> {
     let mut state_copy = manager.format_state.clone();
     let mut set_formatting = false;
   
->>>>>>> 91f59618
     match node {
         &ASTNode::Passage(ref node) => {
             let mut code: Vec<ZOP> = vec![];
@@ -39,14 +31,9 @@
             };
             
             for child in &node.childs {
-<<<<<<< HEAD
-                for instr in gen_zcode(child, state_copy, out, var_table, var_id) {
+                for instr in gen_zcode(child, out, manager) {
                     code.push(instr);
                 }
-=======
-                gen_zcode(child, out, manager)
-            }
->>>>>>> 91f59618
 
             }
 
@@ -64,14 +51,16 @@
                 },
                 &Token::TokFormatBoldStart => {
                     state_copy.bold = true;
-<<<<<<< HEAD
+                    set_formatting = true;
                     vec![ZOP::SetTextStyle{bold: state_copy.bold, reverse: state_copy.inverted, monospace: state_copy.mono, italic: state_copy.italic}]
                 },
                 &Token::TokFormatItalicStart => {
                     state_copy.italic = true;
+                    set_formatting = true;
                     vec![ZOP::SetTextStyle{bold: state_copy.bold, reverse: state_copy.inverted, monospace: state_copy.mono, italic: state_copy.italic}]
                 },
                 &Token::TokPassageLink (ref name, ref link) => {
+                    set_formatting = true;
                     vec![
                     ZOP::CallWithAddress{jump_to_label: "system_add_link".to_string(), address: link.to_string()},
                     ZOP::SetTextStyle{bold: state_copy.bold, reverse: true, monospace: state_copy.mono, italic: state_copy.italic},
@@ -80,26 +69,6 @@
                     ZOP::Print{text: "]".to_string()},
                     ZOP::SetTextStyle{bold: state_copy.bold, reverse: state_copy.inverted, monospace: state_copy.mono, italic: state_copy.italic}
                     ]
-=======
-                    out.op_set_text_style(state_copy.bold, state_copy.inverted, state_copy.mono, state_copy.italic);
-                    set_formatting = true;
-                },
-                &Token::TokFormatItalicStart => {
-                    state_copy.italic = true;
-                    out.op_set_text_style(state_copy.bold, state_copy.inverted, state_copy.mono, state_copy.italic);
-                    set_formatting = true;
-                },
-                &Token::TokPassageLink (ref name, ref link) => {
-                    out.op_call_2n_with_address("system_add_link", link);
-
-                    out.op_set_text_style(state_copy.bold, true, state_copy.mono, state_copy.italic);
-                    let link_text = format!("{}[", name);
-                    out.op_print(&link_text);
-                    out.op_print_num_var(16);
-                    out.op_print("]");
-                    out.op_set_text_style(state_copy.bold, state_copy.inverted, state_copy.mono, state_copy.italic);
-                    set_formatting = true;
->>>>>>> 91f59618
                 },
                 &Token::TokAssign(ref var, ref operator) => {
                     if operator == "=" || operator == "to" {
@@ -108,56 +77,21 @@
                         }
                         let symbol_id = manager.symbol_table.get_symbol_id(var);
                         if t.childs.len() == 1 {
-<<<<<<< HEAD
-                            match t.childs[0] {
-                                ASTNode::Default(ref def) => {
-                                    let actual_id :u8 = match id_option {
-                                        Some(id) => {
-                                            *id                                             
-                                        },
-                                        None => {
-                                            panic!("Variable not in var table.")
-                                        }
-                                    };
-                                    match def.category {
-                                        Token::TokInt(value) => {
-                                            vec![
-                                            ZOP::StoreU16{variable: actual_id, value: value as u16},
-                                            ZOP::PrintNumVar{variable: actual_id}
-                                            ]
-                                        },
-                                        Token::TokBoolean(ref bool_val) => {
-                                            let value = match (*bool_val).as_ref() {
-                                                "true" => { 1 as u8 },
-                                                _ => { 0 as u8 }
-                                            };
-                                            vec![ZOP::StoreU8{variable: actual_id, value: value}]
-                                        }
-                                        _ => { vec![] }
-                                    }
-                                },
-                                _ => { vec![] }
-=======
                             match t.childs[0].as_default().category {
                                 Token::TokInt(value) => {
-                                    out.op_store_u16(symbol_id, value as u16);
+                                    vec![ZOP::StoreU16{variable: symbol_id, value: value as u16}]
                                 },
                                 Token::TokBoolean(ref bool_val) => {
-                                    out.op_store_u8(symbol_id, boolstr_to_u8(&*bool_val));
+                                    vec![ZOP::StoreU8{variable: symbol_id, value: boolstr_to_u8(&*bool_val)}]
                                 }
-                                _ => { }
->>>>>>> 91f59618
+                                _ => { vec![] }
                             }
                         } else {
                             debug!("Assign Expression currently not supported.");
                             vec![]
                         }
-<<<<<<< HEAD
                         
-                    } else { vec![] }
-=======
-                    }
->>>>>>> 91f59618
+                    }
                 },
                 &Token::TokIf => {
                     if t.childs.len() < 2 {
@@ -206,54 +140,51 @@
                     let if_label = &format!("if_{}", if_id);
                     let after_if_label = &format!("after_if_{}", if_id);
                     let after_else_label = &format!("after_else_{}", if_id);
-                    out.op_je(symbol_id, compare, if_label);
-                    out.op_jump(after_if_label);
-                    out.label(if_label);
+                    let mut code: Vec<ZOP> = vec![
+                        ZOP::JE{local_var_id: symbol_id, equal_to_const: compare, jump_to_label: if_label},
+                        ZOP::Jump{jump_to_label: after_if_label},
+                        ZOP::Label{name: if_label}
+                    ];
 
                     for i in 1..t.childs.len() {
-                        gen_zcode(&t.childs[i], out, manager)
-                    }
-
-                    out.op_jump(after_else_label);
-                    out.label(after_if_label);
+                        for instr in gen_zcode(&t.childs[i], out, manager) {
+                            code.push(instr);
+                        }
+                    }
+
+                    code.push(ZOP::Jump{jump_to_label: after_else_label});
+                    code.push(ZOP::Label{name: after_if_label});
+                    code
                 },
                 &Token::TokElse => {
                     for child in &t.childs {
-                        gen_zcode(child, out, manager)
+                        for instr in gen_zcode(child, out, manager) {
+                            code.push(instr);
+                        }
                     }
                 },
                 &Token::TokEndIf => {
                     let after_else_label = &format!("after_else_{}", manager.ids_if.pop_id());
-                    out.label(after_else_label);
+                    vec![ZOP::Label{name: after_else_label}]
                 },
                 _ => {
                     debug!("no match 2");
                     vec![]
                 }
             };
-<<<<<<< HEAD
-
-            for child in &t.childs {
-                for instr in gen_zcode(child, state_copy, out, var_table, var_id) {
-                    code.push(instr);
-                }
-            }
-
-            code.push(ZOP::SetTextStyle{bold: false, reverse: false, monospace: false, italic: false});
-            code.push(ZOP::SetTextStyle{bold: state.bold, reverse: state.inverted, monospace: state.mono, italic: state.italic});
-            code
-        }
-=======
             if set_formatting {
                 for child in &t.childs {
-                    gen_zcode(child, out, manager)
-                }
-                out.op_set_text_style(false, false, false, false);
+                    for instr in gen_zcode(child, out, manager) {
+                        code.push(instr);
+                    }
+                }
+                code.push(ZOP::SetTextStyle{bold: false, reverse: false, monospace: false, italic: false});
                 let state = manager.format_state;
-                out.op_set_text_style(state.bold, state.inverted, state.mono, state.italic);
-            }
-        }
-    };
+                code.push(ZOP::SetTextStyle{bold: state.bold, reverse: state.inverted, monospace: state.mono, italic: state.italic});
+                code
+            }
+        }
+    }
 
    
 }
@@ -262,34 +193,18 @@
     match string {
         "true" => 1 as u8,
         _ => 0 as u8
->>>>>>> 91f59618
     }
 }
 
 impl AST {
     /// convert ast to zcode
-<<<<<<< HEAD
-    pub fn to_zcode(&self,  out: &mut zfile::Zfile) {
-        let mut var_table = HashMap::<&str, u8>::new();
-        let mut var_id : u8 = 25;
-        let state = FormattingState {bold: false, italic: false, mono: false, inverted: false};
-        let mut code : Vec<ZOP> = vec![];
-        for child in &self.passages {
-            for instr in gen_zcode(child, state, out, &mut var_table, &mut var_id) {
-                code.push(instr);
-            }
-        }
-        debug!("emit zcode:");
-        for instr in &code {
-            debug!("{:?}", instr);
-=======
     pub fn to_zcode(& self, out: &mut zfile::Zfile) {
         let mut manager = CodeGenManager::new();
         for child in &self.passages {
-            gen_zcode(child, out, &mut manager);
->>>>>>> 91f59618
-        }
-        out.emit(code);
+            for instr in gen_zcode(child, out, &mut manager) {
+                code.push(instr);
+            }
+        }
     }
 
     pub fn new() -> AST {
