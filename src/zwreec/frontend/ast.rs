--- conflicted
+++ resolved
@@ -195,16 +195,16 @@
                 },
 
                 &Token::TokMacroDisplay {ref passage_name, .. } => {
+                	let var = Variable { id: 17 };
                     vec![
                     // activates the display-modus
-                    ZOP::StoreU8{variable: 17, value: 1},
+                    ZOP::StoreVariable{variable: var.clone(), value: Operand::new_const(1)},
                     ZOP::Call1N{jump_to_label: passage_name.to_string()},
 
                     // deactivates the display-modus
-                    ZOP::StoreU8{variable: 17, value: 0},
+                    ZOP::StoreVariable{variable: var.clone(), value: Operand::new_const(0)},
                     ]
                 },
-
                 &TokMacroPrint { .. } => {
                     if t.childs.len() != 1 {
                         panic!("Doesn't support print with 0 or more than one argument");
@@ -228,8 +228,7 @@
                         }
                     };
                     code
-                }
-
+                },
                 &TokMacroContentVar {ref var_name, .. } => {
                     let var_id = manager.symbol_table.get_symbol_id(&*var_name);
                     match manager.symbol_table.get_symbol_type(&*var_name) {
@@ -244,20 +243,6 @@
                         }
                     }
                 },
-<<<<<<< HEAD
-                &Token::TokMacroContentPassageName {ref passage_name, .. } => {
-                	let var = Variable { id: 17 };
-                    vec![
-                    // activates the display-modus
-                    ZOP::StoreVariable{variable: var.clone(), value: Operand::new_const(1)},
-                    ZOP::Call1N{jump_to_label: passage_name.to_string()},
-
-                    // deactivates the display-modus
-                    ZOP::StoreVariable{variable: var.clone(), value: Operand::new_const(0)},
-                    ]
-                },
-=======
->>>>>>> 90cdf4dd
                 _ => {
                     debug!("no match if");
                     vec![]
