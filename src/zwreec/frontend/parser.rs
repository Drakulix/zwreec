//! The `parser` module contains a lot of useful functionality
//! to parse tokens from the lexer (and creating the parsetree
//! and the ast)
//! its an predictiv parser for a LL(1) grammar
//! for more info about the parser: look in the Compiler Dragonbook,
//! Chapter 4.4.4, "Nonrecursive Predictive Parsing"

use frontend::lexer::Token;
use frontend::ast;
use frontend::parsetree::{PNode};
use self::NonTerminalType::*;
use frontend::lexer::Token::*;
<<<<<<< HEAD
use frontend::lexer::InputFileLocation;
=======
use config::Config;
>>>>>>> 4d9d67cf

pub fn parse_tokens(cfg: &Config, tokens: Vec<Token>) -> ast::AST {
    let mut parser: Parser = Parser::new(cfg, tokens);
    parser.parsing();
    parser.ast
}

//==============================
// grammar

#[derive(Debug, Copy, Clone)]
pub enum NonTerminalType {
    S,
    Sf,
    Passage,
    Passagef,
    PassageContent,
    Formating,
    BoldFormatting,
    ItalicFormatting,
    MonoFormatting,
    MonoContent,
    Link,
    Macro,
    Macrof,
    ExpressionList,
    ExpressionListf,
    Expression,
    E,
    E2,
    T,
    T2,
    B,
    B2,
    F,
    F2,
    G,
    G2,
    H,
    DataType,
    AssignVariable,
}

//==============================
// parser

#[allow(dead_code)]
struct Parser<'a> {
    cfg: &'a Config,
    ast: ast::AST,
    stack: Vec<PNode>,
    tokens: Vec<Token>,
    lookahead: usize
}

impl<'a> Parser<'a> {
    pub fn new(cfg: &Config, tokens: Vec<Token>) -> Parser {
        Parser {
            cfg: cfg,
            ast: ast::AST::new(),
            stack: Vec::new(),
            tokens: tokens,
            lookahead: 0
        }
    }

    /// the predictive stack ll(1) parsing routine
    pub fn parsing(&mut self) {
        // push Start-Non-Terminal to the stack
        self.stack.push(PNode::new_non_terminal(S));

        while let Some(top) = self.stack.pop() {
            match top {
                PNode::NonTerminal(ref node) => {
                    self.apply_grammar(node.clone());
                }
                PNode::Terminal(_) => {
                    self.next_token();
                }
            }
        }
    }

    /// apply the ll(1) grammar
    /// the match-statement simulates the parsing-table behavior
    ///
    fn apply_grammar(&mut self, top: NonTerminalType) {
        if let Some(token) = self.tokens.get_mut(self.lookahead) {

            // the frst item in the tuple is the current state and
            // the snd is the current lookup-token
            let state_first: (NonTerminalType, &Token) = (top, token);

            let mut new_nodes = Vec::new();

            debug!("match {:?}", state_first);
            match state_first {
                (S, &TokPassage { .. } ) => {
                    new_nodes.push(PNode::new_non_terminal(Passage));
                    new_nodes.push(PNode::new_non_terminal(Sf));
                },
                (Sf, &TokPassage { .. } ) => {
                    new_nodes.push(PNode::new_non_terminal(S));
                },
                (Passage, tok @ &TokPassage { .. } ) => {
                    new_nodes.push(PNode::new_terminal(tok.clone()));
                    new_nodes.push(PNode::new_non_terminal(PassageContent));

                    // ast
                    self.ast.add_passage(tok.clone());
                },

                // PassageContent
                (PassageContent, tok @ &TokText { .. } ) => {
                    new_nodes.push(PNode::new_terminal(tok.clone()));
                    new_nodes.push(PNode::new_non_terminal(PassageContent));

                    // ast
                    self.ast.add_child(tok.clone());
                },
                (PassageContent, &TokFormatBoldStart   { .. }) | 
                (PassageContent, &TokFormatItalicStart { .. }) |
                (PassageContent, &TokFormatMonoStart   { .. }) => {
                    new_nodes.push(PNode::new_non_terminal(Formating));
                    new_nodes.push(PNode::new_non_terminal(PassageContent));
                },
                (PassageContent, &TokPassageLink { .. } ) => {
                    new_nodes.push(PNode::new_non_terminal(Link));
                    new_nodes.push(PNode::new_non_terminal(PassageContent));
                },
                (PassageContent, tok @ &TokNewLine { .. }) => {
                    new_nodes.push(PNode::new_terminal(tok.clone()));
                    new_nodes.push(PNode::new_non_terminal(PassageContent));

                    // ast
                    self.ast.add_child(tok.clone());
                },
                (PassageContent, &TokMacroSet { .. } ) |
                (PassageContent, &TokMacroIf  { .. } ) |
                (PassageContent, &TokVariable { .. } ) |
                (PassageContent, &TokMacroContentVar { .. } ) |
                (PassageContent, &TokMacroContentPassageName { .. } ) => {
                    new_nodes.push(PNode::new_non_terminal(Macro));
                    new_nodes.push(PNode::new_non_terminal(PassageContent));
                },
                (PassageContent, tok @ &TokMacroEndIf { .. }) => {
                    // jump one ast-level higher
                    debug!("pop TokMacroEndIf Passage;");

                    self.ast.up_child(tok.clone());
                },
                (PassageContent, &TokFormatBoldEnd { .. } ) => {
                    // jump one ast-level higher
                    self.ast.up();
                },
                (PassageContent, &TokFormatItalicEnd { .. } ) => {
                    // jump one ast-level higher
                    self.ast.up();
                },
                (PassageContent, _) => {
                    // PassageContent -> ε
                },

                // Formating
                (Formating, &TokFormatBoldStart { .. } ) => {
                    new_nodes.push(PNode::new_non_terminal(BoldFormatting));
                },
                (Formating, &TokFormatItalicStart { .. } ) => {
                    new_nodes.push(PNode::new_non_terminal(ItalicFormatting));
                },
                (Formating, &TokFormatMonoStart { .. } ) => {
                    new_nodes.push(PNode::new_non_terminal(MonoFormatting));
                },

                // BoldFormatting
                (BoldFormatting, tok @ &TokFormatBoldStart { .. } ) => {
                    new_nodes.push(PNode::new_terminal(tok.clone()));
                    new_nodes.push(PNode::new_non_terminal(PassageContent));
                    new_nodes.push(PNode::new_terminal(TokFormatBoldEnd {location: (0, 0)} ));

                    //ast
                    self.ast.child_down(tok.clone());
                },

                // ItalicFormatting
                (ItalicFormatting, tok @ &TokFormatItalicStart { .. } ) => {
                    new_nodes.push(PNode::new_terminal(tok.clone()));
                    new_nodes.push(PNode::new_non_terminal(PassageContent));
                    new_nodes.push(PNode::new_terminal(TokFormatItalicEnd {location: (0, 0)} ));

                    //ast
                    self.ast.child_down(tok.clone());
                },

                // MonoFormatting
                (MonoFormatting, tok @ &TokFormatMonoStart { .. } ) => {
                    new_nodes.push(PNode::new_terminal(tok.clone()));
                    new_nodes.push(PNode::new_non_terminal(MonoContent));
                    new_nodes.push(PNode::new_terminal(TokFormatMonoEnd {location: (0, 0)} ));

                    //ast
                    self.ast.child_down(tok.clone());
                },

                // MonoContent
                (MonoContent, tok @ &TokText { .. } ) => {
                    new_nodes.push(PNode::new_terminal(tok.clone()));
                    new_nodes.push(PNode::new_non_terminal(MonoContent));

                    // ast
                    self.ast.add_child(tok.clone());
                },
                (MonoContent, tok @ &TokNewLine { .. } ) => {
                    new_nodes.push(PNode::new_terminal(tok.clone()));
                    new_nodes.push(PNode::new_non_terminal(MonoContent));
                },

                (MonoContent, &TokFormatMonoEnd { .. } ) => {
                    // jump one ast-level higher
                    self.ast.up();
                },

                // Link
                (Link, tok @ &TokPassageLink { .. } ) => {
                    new_nodes.push(PNode::new_terminal(tok.clone()));

                    // ast
                    self.ast.add_child(tok.clone());
                },

                // Macro
                (Macro, tok @ &TokMacroSet { .. } ) => {
                    new_nodes.push(PNode::new_terminal(tok.clone()));
                    new_nodes.push(PNode::new_non_terminal(ExpressionList));
                    new_nodes.push(PNode::new_terminal(TokMacroEnd {location: (0, 0)} ));
                },
                (Macro, tok @ &TokMacroIf { .. } ) => {
                    new_nodes.push(PNode::new_terminal(tok.clone()));
                    new_nodes.push(PNode::new_non_terminal(ExpressionList));
                    new_nodes.push(PNode::new_terminal(TokMacroEnd {location: (0, 0)} ));
                    new_nodes.push(PNode::new_non_terminal(PassageContent));
                    new_nodes.push(PNode::new_non_terminal(Macrof));

                    // ast
                    self.ast.two_childs_down(tok.clone(), TokPseudo);
                },
                // means <<$var>>
                (Macro, tok @ &TokMacroContentVar { .. }) => {
                    new_nodes.push(PNode::new_terminal(tok.clone()));
                    new_nodes.push(PNode::new_terminal(TokMacroEnd {location: (0, 0)} ));

                    // ast
                    self.ast.add_child(tok.clone());
                },
                // means <<passagename>>
                (Macro, tok @ &TokMacroContentPassageName { .. } ) => {
                    new_nodes.push(PNode::new_terminal(tok.clone()));
                    new_nodes.push(PNode::new_terminal(TokMacroEnd {location: (0, 0)} ));

                    // ast
                    self.ast.add_child(tok.clone());
                },
                // Macrof
                (Macrof, tok @ &TokMacroElse { .. } ) => {
                    new_nodes.push(PNode::new_terminal(tok.clone()));
                    new_nodes.push(PNode::new_terminal(TokMacroEnd {location: (0, 0)} ));
                    new_nodes.push(PNode::new_non_terminal(PassageContent));
                    new_nodes.push(PNode::new_terminal(TokMacroEndIf {location: (0, 0)} ));
                    new_nodes.push(PNode::new_terminal(TokMacroEnd {location: (0, 0)} ));

                    // ast
                    self.ast.up_child_down(tok.clone());
                },
                (Macrof, tok @ &TokMacroEndIf { .. } ) => {
                    new_nodes.push(PNode::new_terminal(tok.clone()));
                    new_nodes.push(PNode::new_terminal(TokMacroEnd {location: (0, 0)} ));

                    // ast
                    //self.ast.up_child(tok.clone());
                }

                // ExpressionList
                (ExpressionList, &TokVariable { .. } ) |
                (ExpressionList, &TokInt      { .. } ) |
                (ExpressionList, &TokString   { .. } ) |
                (ExpressionList, &TokBoolean  { .. } ) |
                (ExpressionList, &TokAssign   { .. } ) => {
                    new_nodes.push(PNode::new_non_terminal(Expression));
                    new_nodes.push(PNode::new_non_terminal(ExpressionListf));
                },

                // ExpressionListf
                (ExpressionListf, &TokMacroEnd { .. } ) => {
                    debug!("pop TokMacroEnd");
                    self.ast.up();
                },
                (ExpressionListf, _) => {
                    // ExpressionListf -> ε
                },

                // Expression
                (Expression, &TokVariable { .. } ) |
                (Expression, &TokInt      { .. } ) |
                (Expression, &TokString   { .. } ) |
                (Expression, &TokBoolean  { .. } ) => {
                    new_nodes.push(PNode::new_non_terminal(E));
                },
                (Expression, &TokAssign { .. } ) => {
                    new_nodes.push(PNode::new_non_terminal(AssignVariable));
                },

                // E
                (E, &TokVariable { .. } ) |
                (E, &TokInt      { .. } ) |
                (E, &TokString   { .. } ) |
                (E, &TokBoolean  { .. } ) => {
                    new_nodes.push(PNode::new_non_terminal(T));
                    new_nodes.push(PNode::new_non_terminal(E2));
                },

                // E2
                (E2, _) => {
                    // E2 -> ε
                },

                // T
                (T, &TokVariable { .. } ) |
                (T, &TokInt      { .. } ) |
                (T, &TokString   { .. } ) |
                (T, &TokBoolean  { .. } ) => {
                    new_nodes.push(PNode::new_non_terminal(B));
                    new_nodes.push(PNode::new_non_terminal(T2));
                },

                // T2
                (T2, _) => {
                    // T2 -> ε
                },

                // B
                (B, &TokVariable { .. } ) |
                (B, &TokInt      { .. } ) |
                (B, &TokString   { .. } ) |
                (B, &TokBoolean  { .. } ) => {
                    new_nodes.push(PNode::new_non_terminal(F));
                    new_nodes.push(PNode::new_non_terminal(B2));
                },

                // B2
                (B2, tok @ &TokCompOp { .. } ) => {
                    new_nodes.push(PNode::new_terminal(tok.clone()));
                    new_nodes.push(PNode::new_non_terminal(F));
                    new_nodes.push(PNode::new_non_terminal(B2));

                    // ast
                    self.ast.add_child(tok.clone());
                },
                (B2, _) => {
                    // B2 -> ε
                },

                // F
                (F, &TokVariable { .. } ) |
                (F, &TokInt      { .. } ) |
                (F, &TokString   { .. } ) |
                (F, &TokBoolean  { .. } ) => {
                    new_nodes.push(PNode::new_non_terminal(G));
                    new_nodes.push(PNode::new_non_terminal(F2));
                },

                // F2
                (F2, _) => {
                    // F2 -> ε
                },

                // G
                (G, &TokVariable { .. } ) |
                (G, &TokInt      { .. } ) |
                (G, &TokString   { .. } ) |
                (G, &TokBoolean  { .. } ) => {
                    new_nodes.push(PNode::new_non_terminal(H));
                    new_nodes.push(PNode::new_non_terminal(G2));
                },

                // G2
                (G2, _) => {
                    // G2 -> ε
                },

                // H
                (H, &TokInt     { .. } ) |
                (H, &TokString  { .. } ) |
                (H, &TokBoolean { .. } ) => {
                    new_nodes.push(PNode::new_non_terminal(DataType));
                },
                (H, tok @ &TokVariable { .. } ) => {
                    new_nodes.push(PNode::new_terminal(tok.clone()));

                    // ast
                    self.ast.add_child(tok.clone());
                },

                // AssignVariable
                (AssignVariable, tok @ &TokAssign { .. } ) => {
                    new_nodes.push(PNode::new_terminal(tok.clone()));
                    new_nodes.push(PNode::new_non_terminal(E));

                    //ast
                    self.ast.child_down(tok.clone());
                },

                // DataType
                (DataType, tok @ &TokInt { .. } ) => {
                    new_nodes.push(PNode::new_terminal(tok.clone()));

                    // ast
                    self.ast.add_child(tok.clone());
                },
                (DataType, tok @ &TokString { .. } ) => {
                    new_nodes.push(PNode::new_terminal(tok.clone()));

                    // ast
                    self.ast.add_child(tok.clone());
                },
                (DataType, tok @ &TokBoolean { .. } ) => {
                    new_nodes.push(PNode::new_terminal(tok.clone()));

                    // ast
                    self.ast.add_child(tok.clone());
                },
                (_, tok) => {
                    let (line, character) = tok.location();
                    panic!("Unexpected token at {}:{}", line, character);
                }
            }

            // adds the new nodes to the stack (in reversed order)
            while let Some(child) = new_nodes.pop() {
                self.stack.push(child);
            }

        } else {
            // no token left

            // Sf, PassageContent, Linkf, 

            match top {
                Sf | PassageContent => {
                    // ... -> ε
                },
                _ => {
                    panic!("Nonterminal '{:?}' is not an allowed end.", top);
                }
            }
        }
    }

    /// sets the lookahead to the next token
    fn next_token(&mut self) {
        self.lookahead = self.lookahead + 1;
    }
}<|MERGE_RESOLUTION|>--- conflicted
+++ resolved
@@ -10,11 +10,8 @@
 use frontend::parsetree::{PNode};
 use self::NonTerminalType::*;
 use frontend::lexer::Token::*;
-<<<<<<< HEAD
 use frontend::lexer::InputFileLocation;
-=======
 use config::Config;
->>>>>>> 4d9d67cf
 
 pub fn parse_tokens(cfg: &Config, tokens: Vec<Token>) -> ast::AST {
     let mut parser: Parser = Parser::new(cfg, tokens);
