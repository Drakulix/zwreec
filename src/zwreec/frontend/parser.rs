--- conflicted
+++ resolved
@@ -152,44 +152,6 @@
                 },
 
                 // PassageContent
-<<<<<<< HEAD
-                (PassageContent, tok @ &TokText { .. } ) => {
-                    new_nodes.push(PNode::new_terminal(tok.clone()));
-                    new_nodes.push(PNode::new_non_terminal(PassageContent));
-
-                    // ast
-                    self.ast.add_child(tok.clone());
-                },
-                (PassageContent, &TokFormatBoldStart   { .. }) |
-                (PassageContent, &TokFormatItalicStart { .. }) |
-                (PassageContent, &TokFormatMonoStart   { .. }) => {
-                    new_nodes.push(PNode::new_non_terminal(Formating));
-                    new_nodes.push(PNode::new_non_terminal(PassageContent));
-                },
-                (PassageContent, &TokPassageLink { .. } ) => {
-                    new_nodes.push(PNode::new_non_terminal(Link));
-                    new_nodes.push(PNode::new_non_terminal(PassageContent));
-                },
-                (PassageContent, tok @ &TokNewLine { .. }) => {
-                    new_nodes.push(PNode::new_terminal(tok.clone()));
-                    new_nodes.push(PNode::new_non_terminal(PassageContent));
-
-                    // ast
-                    self.ast.add_child(tok.clone());
-                },
-                (PassageContent, &TokMacroSet { .. } ) |
-                (PassageContent, &TokMacroIf  { .. } ) |
-                (PassageContent, &TokMacroPrint { .. } ) |
-                (PassageContent, &TokVariable { .. } ) |
-                (PassageContent, &TokMacroContentVar { .. } ) |
-                (PassageContent, &TokMacroContentPassageName { .. } ) => {
-                    new_nodes.push(PNode::new_non_terminal(Macro));
-                    new_nodes.push(PNode::new_non_terminal(PassageContent));
-                },
-                (PassageContent, tok @ &TokMacroEndIf { .. }) => {
-                    // jump one ast-level higher
-                    debug!("pop TokMacroEndIf Passage;");
-=======
                 (PassageContent, tok @ TokText { .. } ) => {
                     stack.push(NonTerminal(PassageContent));
                     stack.push(Terminal(tok.clone()));
@@ -207,7 +169,6 @@
                 (PassageContent, TokPassageLink { .. } ) => {
                     stack.push(NonTerminal(PassageContent));
                     stack.push(NonTerminal(Link));
->>>>>>> be112bf8
 
                     None
                 },
@@ -247,17 +208,11 @@
                     None
                 },
 
-<<<<<<< HEAD
-                // Formatting
-                (Formating, &TokFormatBoldStart { .. } ) => {
-                    new_nodes.push(PNode::new_non_terminal(BoldFormatting));
-=======
                 // Formating
                 (Formating, TokFormatBoldStart { .. } ) => {
                     stack.push(NonTerminal(BoldFormatting));
 
                     None
->>>>>>> be112bf8
                 },
                 (Formating, TokFormatItalicStart { .. } ) => {
                     stack.push(NonTerminal(ItalicFormatting));
@@ -324,31 +279,6 @@
                 },
 
                 // Macro
-<<<<<<< HEAD
-                (Macro, tok @ &TokMacroSet { .. } ) => {
-                    new_nodes.push(PNode::new_terminal(tok.clone()));
-                    new_nodes.push(PNode::new_non_terminal(ExpressionList));
-                    new_nodes.push(PNode::new_terminal(TokMacroEnd {location: (0, 0)} ));
-                },
-                (Macro, tok @ &TokMacroIf { .. } ) => {
-                    new_nodes.push(PNode::new_terminal(tok.clone()));
-                    new_nodes.push(PNode::new_non_terminal(ExpressionList));
-                    new_nodes.push(PNode::new_terminal(TokMacroEnd {location: (0, 0)} ));
-                    new_nodes.push(PNode::new_non_terminal(PassageContent));
-                    new_nodes.push(PNode::new_non_terminal(ElseIf));
-                    new_nodes.push(PNode::new_non_terminal(EndIf));
-
-                    // ast
-                    self.ast.two_childs_down(tok.clone(), TokExpression);
-                },
-                (Macro, tok @ &TokMacroPrint { .. } ) => {
-                    new_nodes.push(PNode::new_terminal(tok.clone()));
-                    new_nodes.push(PNode::new_non_terminal(ExpressionList));
-                    new_nodes.push(PNode::new_terminal(TokMacroEnd {location: (0, 0)} ));
-
-                    // ast
-                    self.ast.child_down(tok.clone());
-=======
                 (Macro, tok @ TokMacroDisplay { .. } ) |
                 (Macro, tok @ TokMacroSet { .. } ) => {
                     stack.push(Terminal(TokMacroEnd {location: (0, 0)} ));
@@ -358,13 +288,14 @@
                     None
                 },
                 (Macro, tok @ TokMacroIf { .. } ) => {
-                    stack.push(NonTerminal(Macrof));
+                    stack.push(NonTerminal(EndIf));
+                    stack.push(NonTerminal(ElseIf));
                     stack.push(NonTerminal(PassageContent));
                     stack.push(Terminal(TokMacroEnd {location: (0, 0)} ));
                     stack.push(NonTerminal(ExpressionList));
                     stack.push(Terminal(tok.clone()));
 
-                    Some(TwoChildsDown(tok, TokPseudo))
+                    Some(TwoChildsDown(tok, TokExpression))
                 },
                 (Macro, tok @ TokMacroPrint { .. } ) => {
                     stack.push(Terminal(TokMacroEnd {location: (0, 0)} ));
@@ -372,7 +303,6 @@
                     stack.push(Terminal(tok.clone()));
 
                     Some(ChildDown(tok))
->>>>>>> be112bf8
                 }
 
                 // means <<$var>>
@@ -389,43 +319,24 @@
 
                     Some(AddChild(tok))
                 },
-<<<<<<< HEAD
-
 
                 // ElseIf
-                (ElseIf, tok @ &TokMacroElseIf { .. } ) => {
-                    new_nodes.push(PNode::new_terminal(tok.clone()));
-                    new_nodes.push(PNode::new_non_terminal(ExpressionList));
-                    new_nodes.push(PNode::new_terminal(TokMacroEnd {location: (0, 0)} ));
-                    new_nodes.push(PNode::new_non_terminal(PassageContent));
-                    new_nodes.push(PNode::new_non_terminal(ElseIf));
-
-                    // ast
-                    self.ast.up_child_down(tok.clone());
-                    self.ast.child_down(TokExpression);
+                (ElseIf, tok @ TokMacroElseIf { .. } ) => {
+                    stack.push(NonTerminal(ElseIf));
+                    stack.push(NonTerminal(PassageContent));
+                    stack.push(Terminal(TokMacroEnd {location: (0, 0)} ));
+                    stack.push(NonTerminal(ExpressionList));
+                    stack.push(Terminal(tok.clone()));
+
+                    Some(UpTwoChildsDown(tok, TokExpression))
                 },
                 (ElseIf, _) => {
                     // ElseIf -> ε
+                    None
                 },
 
                 // EndIf
-                (EndIf, tok @ &TokMacroElse { .. } ) => {
-                    new_nodes.push(PNode::new_terminal(tok.clone()));
-                    new_nodes.push(PNode::new_terminal(TokMacroEnd {location: (0, 0)} ));
-                    new_nodes.push(PNode::new_non_terminal(PassageContent));
-                    new_nodes.push(PNode::new_terminal(TokMacroEndIf {location: (0, 0)} ));
-                    new_nodes.push(PNode::new_terminal(TokMacroEnd {location: (0, 0)} ));
-
-                    // ast
-                    self.ast.up_child_down(tok.clone());
-                },
-                (EndIf, tok @ &TokMacroEndIf { .. } ) => {
-                    new_nodes.push(PNode::new_terminal(tok.clone()));
-                    new_nodes.push(PNode::new_terminal(TokMacroEnd {location: (0, 0)} ));
-
-=======
-                // Macrof
-                (Macrof, tok @ TokMacroElse { .. } ) => {
+                (EndIf, tok @ TokMacroElse { .. } ) => {
                     stack.push(Terminal(TokMacroEnd {location: (0, 0)} ));
                     stack.push(Terminal(TokMacroEndIf {location: (0, 0)} ));
                     stack.push(NonTerminal(PassageContent));
@@ -434,13 +345,12 @@
 
                     Some(UpChildDown(tok))
                 },
-                (Macrof, tok @ TokMacroEndIf { .. } ) => {
-                    stack.push(Terminal(TokMacroEnd {location: (0, 0)} ));
-                    stack.push(Terminal(tok));
-
-                    None
->>>>>>> be112bf8
-                }
+                (EndIf, tok @ TokMacroEndIf { .. } ) => {
+                    stack.push(Terminal(TokMacroEnd {location: (0, 0)} ));
+                    stack.push(Terminal(tok.clone()));
+
+                    None
+                },
 
                 // ExpressionList
                 (ExpressionList, TokVariable { .. } ) |
@@ -458,6 +368,7 @@
                 // ExpressionListf
                 (ExpressionListf, TokMacroEnd { .. } ) => {
                     debug!("pop TokMacroEnd");
+
                     Some(Up)
                 },
                 (ExpressionListf, _) => {
@@ -632,11 +543,7 @@
                     stack.push(NonTerminal(Argumentsf));
                     stack.push(NonTerminal(Expression));
 
-<<<<<<< HEAD
-                    self.ast.child_down(TokExpression);
-=======
-                    Some(ChildDown(TokPseudo))
->>>>>>> be112bf8
+                    Some(ChildDown(TokExpression))
                 },
 
                 // Argumentsf
