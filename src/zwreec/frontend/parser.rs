//! Constructs a parsing iterator for a twee token iterator.
//!
//! This is a predictive parser for a twee token stream. It takes an `Token`
//! iterator (see [lexer](/zwreec/frontend/lexer/index.html)) and wraps it inside
//! a parsing iterator that returns operations to construct an abstract syntax
//! tree.
//!
//! # Parser
//!
//! The underlying parser is a predictive top-down parser for a LL(1) grammar.
//! For more information about the parser you should refer to *Compilers:
//! Principles, Techniques, and Tools* by A. V. Aho, M. S. Lam, R. Sethi, and J. D. Ullman,
//! Chapter 4.4.4: "Nonrecursive Predictive Parsing".
//!
//! # Grammar
//!
//! As mentioned, the parser operates on a LL(1) grammar. It is documented in [Zwreec's
//! Github Wiki](https://github.com/Drakulix/zwreec/wiki/Underlying-Twee-Grammar#grammar),
//! together with the resulting [parse
//! table](https://github.com/Drakulix/zwreec/wiki/Underlying-Parsetable)
use config::Config;
use frontend::lexer::Token;
use frontend::lexer::Token::*;
use frontend::ast::ASTOperation;
use frontend::ast::ASTOperation::*;
use utils::extensions::{ParserExt, ParseResult};
use self::NonTerminalType::*;
use self::Elem::*;

//=============================
// error handling

#[derive(Debug)]
pub enum ParserError {
    TokenDoNotMatch { token: Option<Token>, stack: Token },
    StackIsEmpty { token: Token },
    NoProjection { token: Token, stack: NonTerminalType },
    NonTerminalEnd { stack: NonTerminalType },
}

/// The Type of nonterminal encountered by the parser.
///
/// These are the nonterminals of the underlying LL(1) grammar. For the full grammar,
/// take a look at Zwreec's [Wiki](https://github.com/Drakulix/zwreec/wiki/Underlying-Twee-Grammar#grammar).
#[derive(Debug, Copy, Clone)]
pub enum NonTerminalType {
    /// Start symbol
    S,
    Sf,
    Passage,
    Passagef,
    PassageContent,
    Formating,
    BoldFormatting,
    ItalicFormatting,
    MonoFormatting,
    MonoContent,
    Link,
    Macro,
    ElseIf,
    EndIf,
    Function,
    Functionf,
    Arguments,
    Argumentsf,
    ExpressionList,
    ExpressionListf,
    Expression,
    /// Start of the expression definition
    E,
    E2,
    T,
    T2,
    B,
    B2,
    F,
    F2,
    G,
    G2,
    H,
    DataType,
    AssignVariable,
}

/// The Type that represents an element of the grammar
///
/// This enum represents the lexical elements of a grammar. Nonterminals are defined by
/// `NonTerminalType`, terminals use the lexical token as specification.
///
/// For the full grammar, take a look at Zwreec's
/// [Wiki](https://github.com/Drakulix/zwreec/wiki/Underlying-Twee-Grammar#grammar).
pub enum Elem {
    NonTerminal(NonTerminalType),
    Terminal(Token)
}

/// Stores the stack for the custom iterator `parsing()`
///
/// The `zwreec::utils::extensions` module defines a new iterator `Parser`.
/// This struct stores the state for this iterator.
pub struct ParseState<'a> {
    stack: Vec<Elem>,
    grammar_func: Box<Fn(&Config, NonTerminalType, Option<Token>, &mut Vec<Elem>) -> Option<ASTOperation>>,
    cfg: &'a Config
}

//==============================
// parser

#[allow(dead_code)]
pub struct Parser<'a> {
    cfg: &'a Config
}

impl<'a> Parser<'a> {
    pub fn new(cfg: &Config) -> Parser {
        Parser {
            cfg: cfg
        }
    }

    pub fn parse<I: Iterator<Item=Token>>(&self, tokens: I) ->
       ::utils::extensions::Parser<I, Token, ParseState, fn(&mut ParseState, Option<Token>) -> (ParseResult, Option<ASTOperation>)> {

        // prepare stack
        let mut stack: Vec<Elem> = Vec::new();
        stack.push(NonTerminal(S));

        //create Iterator
        tokens.parsing(
            ParseState {
                stack: stack,
                grammar_func: Box::new(Parser::apply_grammar),
                cfg: self.cfg,
            },
            {
                /// the predictive stack ll(1) parsing routine
                fn parse(state: &mut ParseState, token: Option<Token>) -> (ParseResult, Option<ASTOperation>) {
                    match token {
                        Some(token) => match state.stack.pop() {
                            Some(Elem::NonTerminal(non_terminal)) => (ParseResult::Halt, (state.grammar_func)(state.cfg, non_terminal, Some(token), &mut state.stack)),
                            Some(Elem::Terminal(stack_token)) => {
                                if stack_token == token {
                                    (ParseResult::Continue, None)
                                } else {
                                    error_panic!(state.cfg => ParserError::TokenDoNotMatch{token: Some(token), stack: stack_token.clone()});
                                    state.stack.push(Elem::Terminal(stack_token));
                                    (ParseResult::Continue, None)
                                }
                            },
                            None => {
                                error_panic!(state.cfg => ParserError::StackIsEmpty{token: token});
                                (ParseResult::End, None)
                            },
                        },
                        None => match state.stack.pop() {
                            Some(Elem::NonTerminal(non_terminal)) => (ParseResult::Continue, (state.grammar_func)(state.cfg, non_terminal, None, &mut state.stack)),
                            Some(Elem::Terminal(stack_token)) => {
                                error_panic!(state.cfg => ParserError::TokenDoNotMatch{token: token, stack: stack_token});
                                (ParseResult::Continue, None)
                            },
                            None => (ParseResult::End, None),
                        }
                    }
                }
                parse
            }
        )
    }

    /// apply the ll(1) grammar
    /// the match-statement simulates the parsing-table behavior
    ///
    fn apply_grammar(cfg: &Config, top: NonTerminalType, maybe_token: Option<Token>, stack: &mut Vec<Elem>) -> Option<ASTOperation> {
        if let Some(token) = maybe_token {

            let state = (top, token);

            debug!("match {:?}", state);
            match state {
                (S, TokPassage { .. } ) => {
                    stack.push(NonTerminal(Sf));
                    stack.push(NonTerminal(Passage));

                    None
                },
                (Sf, TokPassage { .. } ) => {
                    stack.push(NonTerminal(S));

                    None
                },
                (Passage, tok @ TokPassage { .. } ) => {
                    stack.push(NonTerminal(PassageContent));
                    stack.push(Terminal(tok.clone()));

                    Some(AddPassage(tok))
                },

                // PassageContent
                (PassageContent, tok @ TokText { .. } ) => {
                    stack.push(NonTerminal(PassageContent));
                    stack.push(Terminal(tok.clone()));

                    Some(AddChild(tok))
                },
                (PassageContent, TokFormatBoldStart   { .. }) |
                (PassageContent, TokFormatItalicStart { .. }) |
                (PassageContent, TokFormatMonoStart   { .. }) => {
                    stack.push(NonTerminal(PassageContent));
                    stack.push(NonTerminal(Formating));

                    None
                },
                (PassageContent, TokPassageLink { .. } ) => {
                    stack.push(NonTerminal(PassageContent));
                    stack.push(NonTerminal(Link));

                    None
                },
                (PassageContent, tok @ TokNewLine { .. }) => {
                    stack.push(NonTerminal(PassageContent));
                    stack.push(Terminal(tok.clone()));

                    Some(AddChild(tok))
                },
                (PassageContent, TokMacroDisplay { .. } ) |
                (PassageContent, TokMacroSet { .. } ) |
                (PassageContent, TokMacroIf  { .. } ) |
                (PassageContent, TokMacroPrint { .. } ) |
                (PassageContent, TokVariable { .. } ) |
                (PassageContent, TokMacroContentVar { .. } ) => {
                    stack.push(NonTerminal(PassageContent));
                    stack.push(NonTerminal(Macro));

                    None
                },
                (PassageContent, tok @ TokMacroEndIf { .. }) => {
                    debug!("pop TokMacroEndIf Passage;");

                    // jump one ast-level higher
                    Some(UpChild(tok))
                },
                (PassageContent, TokFormatBoldEnd { .. } ) => {
                    // jump one ast-level higher
                    Some(Up)
                },
                (PassageContent, TokFormatItalicEnd { .. } ) => {
                    // jump one ast-level higher
                    Some(Up)
                },
                (PassageContent, _) => {
                    // PassageContent -> ε
                    None
                },

                // Formating
                (Formating, TokFormatBoldStart { .. } ) => {
                    stack.push(NonTerminal(BoldFormatting));

                    None
                },
                (Formating, TokFormatItalicStart { .. } ) => {
                    stack.push(NonTerminal(ItalicFormatting));

                    None
                },
                (Formating, TokFormatMonoStart { .. } ) => {
                    stack.push(NonTerminal(MonoFormatting));

                    None
                },

                //BoldFormatting
                (BoldFormatting, tok @ TokFormatBoldStart { .. } ) => {
                    stack.push(Terminal(TokFormatBoldEnd {location: (0, 0)} ));
                    stack.push(NonTerminal(PassageContent));
                    stack.push(Terminal(tok.clone()));

                    Some(ChildDown(tok))
                },

                // ItalicFormatting
                (ItalicFormatting, tok @ TokFormatItalicStart { .. } ) => {
                    stack.push(Terminal(TokFormatItalicEnd {location: (0, 0)} ));
                    stack.push(NonTerminal(PassageContent));
                    stack.push(Terminal(tok.clone()));

                    Some(ChildDown(tok))
                },

                // MonoFormatting
                (MonoFormatting, tok @ TokFormatMonoStart { .. } ) => {
                    stack.push(Terminal(TokFormatMonoEnd {location: (0, 0)} ));
                    stack.push(NonTerminal(MonoContent));
                    stack.push(Terminal(tok.clone()));

                    Some(ChildDown(tok))
                },

                // MonoContent
                (MonoContent, tok @ TokText { .. } ) => {
                    stack.push(NonTerminal(MonoContent));
                    stack.push(Terminal(tok.clone()));

                    Some(AddChild(tok))
                },
                (MonoContent, tok @ TokNewLine { .. } ) => {
                    stack.push(NonTerminal(MonoContent));
                    stack.push(Terminal(tok));

                    None
                },

                (MonoContent, TokFormatMonoEnd { .. } ) => {
                    // jump one ast-level higher
                    Some(Up)
                },

                // Link
                (Link, tok @ TokPassageLink { .. } ) => {
                    stack.push(Terminal(tok.clone()));

                    Some(AddChild(tok))
                },

                // Macro
                (Macro, tok @ TokMacroDisplay { .. } ) => {
                    stack.push(Terminal(TokMacroEnd {location: (0, 0)} ));
                    stack.push(Terminal(tok.clone()));

                    Some(AddChild(tok))
                },
                (Macro, tok @ TokMacroSet { .. } ) => {
                    stack.push(Terminal(TokMacroEnd {location: (0, 0)} ));
                    stack.push(NonTerminal(ExpressionList));
                    stack.push(Terminal(tok));

                    None
                },
                (Macro, tok @ TokMacroIf { .. } ) => {
                    stack.push(NonTerminal(EndIf));
                    stack.push(NonTerminal(ElseIf));
                    stack.push(NonTerminal(PassageContent));
                    stack.push(Terminal(TokMacroEnd {location: (0, 0)} ));
                    stack.push(NonTerminal(ExpressionList));
                    stack.push(Terminal(tok.clone()));

                    Some(ChildDown(tok))
                },
                (Macro, tok @ TokMacroPrint { .. } ) => {
                    stack.push(Terminal(TokMacroEnd {location: (0, 0)} ));
                    stack.push(NonTerminal(ExpressionList));
                    stack.push(Terminal(tok.clone()));

                    Some(ChildDown(tok))
                }

                // means <<$var>>
                (Macro, tok @ TokMacroContentVar { .. }) => {
                    stack.push(Terminal(TokMacroEnd {location: (0, 0)} ));
                    stack.push(Terminal(tok.clone()));

                    Some(AddChild(tok))
                },

                // ElseIf
                (ElseIf, tok @ TokMacroElseIf { .. } ) => {
                    stack.push(NonTerminal(ElseIf));
                    stack.push(NonTerminal(PassageContent));
                    stack.push(Terminal(TokMacroEnd {location: (0, 0)} ));
                    stack.push(NonTerminal(ExpressionList));
                    stack.push(Terminal(tok.clone()));

                    Some(UpChildDown(tok))
                },
                (ElseIf, _) => {
                    // ElseIf -> ε
                    None
                },

                // EndIf
                (EndIf, tok @ TokMacroElse { .. } ) => {
                    stack.push(Terminal(TokMacroEnd {location: (0, 0)} ));
                    stack.push(Terminal(TokMacroEndIf {location: (0, 0)} ));
                    stack.push(NonTerminal(PassageContent));
                    stack.push(Terminal(TokMacroEnd {location: (0, 0)} ));
                    stack.push(Terminal(tok.clone()));

                    Some(UpChildDown(tok))
                },
                (EndIf, tok @ TokMacroEndIf { .. } ) => {
                    stack.push(Terminal(TokMacroEnd {location: (0, 0)} ));
                    stack.push(Terminal(tok.clone()));

                    None
                },

                // ExpressionList
                (ExpressionList, TokVariable { .. } ) |
                (ExpressionList, TokInt      { .. } ) |
                (ExpressionList, TokString   { .. } ) |
                (ExpressionList, TokBoolean  { .. } ) |
                (ExpressionList, TokAssign   { .. } ) |
                (ExpressionList, TokFunction { .. } ) |
                (ExpressionList, TokParenOpen{ .. } ) => {
                    stack.push(NonTerminal(ExpressionListf));
                    stack.push(NonTerminal(Expression));

                    None
                },
                (ExpressionList, TokNumOp { op_name: op, .. }) =>  match &*op {
                    "-" => {
                        stack.push(NonTerminal(ExpressionListf));
                        stack.push(NonTerminal(Expression));

                        None
                    }
                    _ => None
                },
                (ExpressionList, TokLogOp { op_name: op, .. }) =>  match &*op {
                    "not" => {
                        stack.push(NonTerminal(ExpressionListf));
                        stack.push(NonTerminal(Expression));

                        None
                    }
                    _ => None
                },

                // ExpressionListf
                (ExpressionListf, TokMacroEnd { .. } ) => {
                    debug!("pop TokMacroEnd");

                    Some(UpSpecial)
                },
                (ExpressionListf, _) => {
                    // ExpressionListf -> ε
                    debug!("pop ExpressionListf -> ε");
                    Some(Up)
                },

                // Expression
                (Expression, TokVariable { .. } ) |
                (Expression, TokInt      { .. } ) |
                (Expression, TokString   { .. } ) |
                (Expression, TokBoolean  { .. } ) |
                (Expression, TokFunction { .. } ) |
                (Expression, TokParenOpen{ .. } ) => {
                    stack.push(NonTerminal(E));

                    None
                },
                (Expression, TokAssign { .. } ) => {
                    stack.push(NonTerminal(AssignVariable));

                    None
                },

                (Expression, TokNumOp { op_name: op, .. }) =>  match &*op {
                    "-" => {
                        stack.push(NonTerminal(E));

                        None
                    }
                    _ => None
                },
                (Expression, TokLogOp { op_name: op, .. }) =>  match &*op {
                    "not" => {
                        stack.push(NonTerminal(E));

                        None
                    }
                    _ => None
                },

                // E
                (E, TokVariable { .. } ) |
                (E, TokInt      { .. } ) |
                (E, TokString   { .. } ) |
                (E, TokBoolean  { .. } ) |
                (E, TokFunction { .. } ) |
                (E, TokParenOpen{ .. } ) => {
                    stack.push(NonTerminal(E2));
                    stack.push(NonTerminal(T));

                    //None
                    Some(ChildDown(TokExpression))
                },
                (E, TokNumOp { op_name: op, .. }) =>  match &*op {
                    "-" => {
                        stack.push(NonTerminal(E2));
                        stack.push(NonTerminal(T));

                        Some(ChildDown(TokExpression))
                    }
                    _ => None
                },
                (E, TokLogOp { op_name: op, .. }) =>  match &*op {
                    "not" => {
                        stack.push(NonTerminal(E2));
                        stack.push(NonTerminal(T));

                        Some(ChildDown(TokExpression))
                    }
                    _ => None
                },

                // E2
                (E2, TokLogOp { location, op_name: op }) => match &*op {
                    "or" => {
                        stack.push(NonTerminal(E2));
                        stack.push(NonTerminal(T));
                        stack.push(Terminal(TokLogOp{location: location.clone(), op_name: op.clone()}));

                        Some(AddChild(TokLogOp{location: location, op_name: op}))
                    }
                    _ => None
                },
                (E2, _) => {
                    // E2 -> ε
                    debug!("pop E2 -> ε");
                    Some(Up)
                },

                // T
                (T, TokVariable { .. } ) |
                (T, TokInt      { .. } ) |
                (T, TokString   { .. } ) |
                (T, TokBoolean  { .. } ) |
                (T, TokFunction { .. } ) |
                (T, TokParenOpen{ .. } )=> {
                    stack.push(NonTerminal(T2));
                    stack.push(NonTerminal(B));

                    None
                },
                (T, TokNumOp { op_name: op, .. }) =>  match &*op {
                    "-" => {
                        stack.push(NonTerminal(T2));
                        stack.push(NonTerminal(B));

                        None
                    }
                    _ => None
                },
                (T, TokLogOp { op_name: op, .. }) =>  match &*op {
                    "not" => {
                        stack.push(NonTerminal(T2));
                        stack.push(NonTerminal(B));

                        None
                    }
                    _ => None
                },

                // T2
                (T2, TokLogOp { location, op_name: op }) => match &*op {
                    "and" => {
                        stack.push(NonTerminal(T2));
                        stack.push(NonTerminal(B));
                        stack.push(Terminal(TokLogOp{location: location.clone(), op_name: op.clone()}));

                        Some(AddChild(TokLogOp{location: location, op_name: op}))
                    }
                    _ => None
                },
                (T2, _) => {
                    // T2 -> ε
                    None
                },

                // B
                (B, TokVariable { .. } ) |
                (B, TokInt      { .. } ) |
                (B, TokString   { .. } ) |
                (B, TokBoolean  { .. } ) |
                (B, TokFunction { .. } ) |
                (B, TokParenOpen{ .. } ) => {
                    stack.push(NonTerminal(B2));
                    stack.push(NonTerminal(F));

                    None
                },
                (B, TokNumOp { op_name: op, .. }) =>  match &*op {
                    "-" => {
                        stack.push(NonTerminal(B2));
                        stack.push(NonTerminal(F));

                        None
                    }
                    _ => None
                },
                (B, TokLogOp { op_name: op, .. }) =>  match &*op {
                    "not" => {
                        stack.push(NonTerminal(B2));
                        stack.push(NonTerminal(F));

                        None
                    }
                    _ => None
                },

                // B2
                (B2, TokCompOp { location, op_name: op }) => match &*op {
                    "is" | "==" | "eq" | "neq" | ">" | "gt" | ">=" | "gte" | "<" | "lt" | "<=" | "lte" => {
                        stack.push(NonTerminal(B2));
                        stack.push(NonTerminal(F));
                        stack.push(Terminal(TokCompOp{location: location.clone(), op_name: op.clone()}));

                        Some(AddChild(TokCompOp{location: location, op_name: op}))
                    }
                    _ => None
                },
                (B2, _) => {
                    // B2 -> ε
                    None
                },

                // F
                (F, TokVariable { .. } ) |
                (F, TokInt      { .. } ) |
                (F, TokString   { .. } ) |
                (F, TokBoolean  { .. } ) |
                (F, TokFunction { .. } ) |
                (F, TokParenOpen{ .. } ) => {
                    stack.push(NonTerminal(F2));
                    stack.push(NonTerminal(G));

                    None
                },
                (F, TokNumOp { op_name: op, .. }) =>  match &*op {
                    "-" => {
                        stack.push(NonTerminal(F2));
                        stack.push(NonTerminal(G));

                        None
                    }
                    _ => None
                },
                (F, TokLogOp { op_name: op, .. }) =>  match &*op {
                    "not" => {
                        stack.push(NonTerminal(F2));
                        stack.push(NonTerminal(G));

                        None
                    }
                    _ => None
                },

                // F2
                (F2, TokNumOp { location, op_name: op }) =>  match &*op {
                    "+" | "-" => {
                        stack.push(NonTerminal(F2));
                        stack.push(NonTerminal(G));
                        stack.push(Terminal(TokNumOp{location: location.clone(), op_name: op.clone()}));

                        Some(AddChild(TokNumOp{location: location, op_name: op}))
                    }
                    _ => None
                },
                (F2, _) => {
                    // F2 -> ε
                    None
                },

                // G
                (G, TokVariable { .. } ) |
                (G, TokInt      { .. } ) |
                (G, TokString   { .. } ) |
                (G, TokBoolean  { .. } ) |
                (G, TokFunction { .. } ) |
                (G, TokParenOpen{ .. } ) => {
                    stack.push(NonTerminal(G2));
                    stack.push(NonTerminal(H));

                    None
                },
                (G, TokNumOp { op_name: op, .. }) =>  match &*op {
                    "-" => {
                        stack.push(NonTerminal(G2));
                        stack.push(NonTerminal(H));

                        None
                    }
                    _ => None
                },
                (G, TokLogOp { op_name: op, .. }) =>  match &*op {
                    "not" => {
                        stack.push(NonTerminal(G2));
                        stack.push(NonTerminal(H));

                        None
                    }
                    _ => None
                },

                // G2
                (G2, TokNumOp { location, op_name: op }) => match &*op {
                    "*" | "/" | "%" => {
                        stack.push(NonTerminal(G2));
                        stack.push(NonTerminal(H));
                        stack.push(Terminal(TokNumOp{location: location.clone(), op_name: op.clone()}));

                        Some(AddChild(TokNumOp{location: location, op_name: op}))
                    }
                    _ => None
                },
                (G2, TokVarSetEnd  { .. } ) |
                (G2, TokMacroEnd   { .. } ) |
                (G2, TokSemiColon  { .. } ) |
                (G2, TokCompOp     { .. } ) |
                (G2, TokArgsEnd    { .. } ) |
                (G2, TokColon      { .. } ) |
                (G2, TokParenClose { .. } ) => {
                    // G2 -> ε
                    None
                },
                (G2, TokLogOp { location, op_name: op }) => match &*op {
                    "and" | "or" => {
                        // G2 -> ε =>
                        None
                    },
                    _ => {
                        error_panic!(cfg => ParserError::NoProjection{token: TokLogOp{location: location.clone(), op_name: op.clone()}, stack: G2});
                        None
                    },
                },
<<<<<<< HEAD
                (G2, tok) => { error_panic!(cfg => ParserError::NoProjection{token: tok, stack: G2}); None },
=======
                (G2, tok) => {
                    ParserError::NoProjection{token: tok, stack: G2}.raise()
                }
>>>>>>> b88493a3

                // H
                (H, TokNumOp { location, op_name: op }) =>  match &*op {
                    "-" => {
                        stack.push(NonTerminal(H));
                        stack.push(Terminal(TokNumOp{location: location.clone(), op_name: op.clone()}));

                        Some(AddChild(TokUnaryMinus{location: location}))
                    }
                    _ => None
                },
                (H, TokLogOp { location, op_name: op }) =>  match &*op {
                    "not" => {
                        stack.push(NonTerminal(H));
                        stack.push(Terminal(TokLogOp{location: location.clone(), op_name: op.clone()}));

                        Some(AddChild(TokLogOp{ location: location, op_name: op }))
                    }
                    _ => None
                },
                (H, TokInt     { .. } ) |
                (H, TokString  { .. } ) |
                (H, TokBoolean { .. } ) => {
                    stack.push(NonTerminal(DataType));

                    None
                },
                (H, tok @ TokVariable { .. } ) => {
                    stack.push(Terminal(tok.clone()));

                    Some(AddChild(tok))
                },
                (H, TokFunction { .. } ) => {
                    stack.push(NonTerminal(Function));

                    None
                },
                (H, tok @ TokParenOpen { .. } ) => {
                    stack.push(Terminal(TokParenClose{location: (0, 0)}));
                    stack.push(NonTerminal(Expression));
                    stack.push(Terminal(tok.clone()));

                    None
                },

                // Function
                (Function, tok @ TokFunction { .. } ) => {
                    stack.push(NonTerminal(Functionf));
                    stack.push(Terminal(tok.clone()));

                    Some(ChildDown(tok))
                },

                // Functionf
                (Functionf, tok @ TokArgsEnd { .. } ) => {
                    stack.push(Terminal(tok));

                    None
                },
                (Functionf, TokVariable { .. } ) |
                (Functionf, TokInt      { .. } ) |
                (Functionf, TokString   { .. } ) |
                (Functionf, TokBoolean  { .. } ) |
                (Functionf, TokFunction { .. } ) => {
                    stack.push(Terminal(TokArgsEnd {location: (0, 0)} ));
                    stack.push(NonTerminal(Arguments));

                    None
                },

                // Arguments
                (Arguments, TokVariable { .. } ) |
                (Arguments, TokInt      { .. } ) |
                (Arguments, TokString   { .. } ) |
                (Arguments, TokBoolean  { .. } ) |
                (Arguments, TokFunction { .. } ) => {
                    stack.push(NonTerminal(Argumentsf));
                    stack.push(NonTerminal(Expression));

                    None
                },

                // Argumentsf
                (Argumentsf, TokArgsEnd { .. } ) => {
                    // Argumentsf -> ε

                    Some(Up)
                },
                (Argumentsf, tok @ TokColon { .. } ) => {
                    stack.push(NonTerminal(Arguments));
                    stack.push(Terminal(tok));

                    None
                },
                (Argumentsf, _) => {
                    // Argumentsf -> ε
                    None
                },

                // AssignVariable
                (AssignVariable, tok @ TokAssign { .. } ) => {
                    stack.push(NonTerminal(E));
                    stack.push(Terminal(tok.clone()));

                    Some(ChildDown(tok))
                },

                // DataType
                (DataType, tok @ TokInt { .. } ) => {
                    stack.push(Terminal(tok.clone()));

                    Some(AddChild(tok))
                },
                (DataType, tok @ TokString { .. } ) => {
                    stack.push(Terminal(tok.clone()));

                    Some(AddChild(tok))
                },
                (DataType, tok @ TokBoolean { .. } ) => {
                    stack.push(Terminal(tok.clone()));

                    Some(AddChild(tok))
                },
                (x, tok) => {
                    error_panic!(cfg => ParserError::NoProjection{token: tok, stack: x});
                    None
                }
            }

        } else {
            // no token left

            // Sf, PassageContent, Linkf,

            match top {
                Sf | PassageContent => {
                    // ... -> ε
                    None
                },
                _ => {
                    error_panic!(cfg => ParserError::NonTerminalEnd{stack: top});
                    None
                }
            }
        }
    }

}<|MERGE_RESOLUTION|>--- conflicted
+++ resolved
@@ -725,13 +725,7 @@
                         None
                     },
                 },
-<<<<<<< HEAD
                 (G2, tok) => { error_panic!(cfg => ParserError::NoProjection{token: tok, stack: G2}); None },
-=======
-                (G2, tok) => {
-                    ParserError::NoProjection{token: tok, stack: G2}.raise()
-                }
->>>>>>> b88493a3
 
                 // H
                 (H, TokNumOp { location, op_name: op }) =>  match &*op {
