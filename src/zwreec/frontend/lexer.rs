--- conflicted
+++ resolved
@@ -686,16 +686,17 @@
 // test functions
 #[cfg(test)]
 mod tests {
-<<<<<<< HEAD
     use std::io::Cursor;
     use std::fmt::Write;
+    use config;
 
     use super::*;
     use super::Token::*;
 
     fn test_lex(input: &str) -> Vec<Token> {
+        let cfg = config::default_config();
         let mut cursor: Cursor<Vec<u8>> = Cursor::new(input.to_string().into_bytes());
-        lex(&mut cursor).collect()
+        lex(&cfg, &mut cursor).collect()
     }
 
     fn assert_tok_eq(expected: Vec<Token>, tokens: Vec<Token>) {
@@ -849,152 +850,4 @@
 
         assert_tok_eq(expected, tokens);
     }
-=======
-	use std::io::Cursor;
-
-    use config;
-	use super::*;
-	use super::Token::*;
-
-	fn test_lex(input: &str) -> Vec<Token> {
-	    let cfg = config::default_config();
-		let mut cursor: Cursor<Vec<u8>> = Cursor::new(input.to_string().into_bytes());
-		lex(&cfg, &mut cursor).collect()
-	}
-
-	#[test]
-	fn passage_test() {
-		// This should detect the ::Start passage
-		let start_tokens = test_lex("::Start");
-		let expected = vec!(
-			TokPassage {name: "Start".to_string()}
-		);
-
-		assert_eq!(expected, start_tokens);
-
-		// This should not return any tokens
-		let fail_tokens = test_lex(":fail");
-		assert_eq!(0, fail_tokens.len());
-	}
-
-	#[test]
-	fn text_test() {
-		// This should return a passage with a body text
-		let tokens = test_lex("::Passage\nTestText\nTestNextLine\n::NextPassage");
-		let expected = vec!(
-			TokPassage {name: "Passage".to_string()},
-			TokText {text: "TestText".to_string()},
-			TokNewLine,
-			TokText {text: "TestNextLine".to_string()},
-			TokNewLine,
-			TokPassage {name: "NextPassage".to_string()}
-		);
-
-		assert_eq!(expected, tokens);
-	}
-
-	#[test]
-	fn tag_test() {
-		// This should return a passage with tags
-		let tokens = test_lex("::TagPassage [tag1 tag2]\nContent");
-		let expected = vec!(
-			TokPassage {name: "TagPassage".to_string()},
-			TokTagStart,
-			TokTag {tag_name: "tag1".to_string()},
-			TokTag {tag_name: "tag2".to_string()},
-			TokTagEnd,
-			TokText {text: "Content".to_string()}
-		);
-
-		assert_eq!(expected, tokens);
-	}
-
-	#[test]
-	fn macro_set_test() {
-		// This should return a passage with a set macro
-		let tokens = test_lex("::Passage\n<<set $var = 1>>");
-		let expected = vec!(
-			TokPassage {name: "Passage".to_string()},
-			TokSet,
-			TokAssign {var_name: "$var".to_string(), op_name: "=".to_string()},
-			TokInt {value: 1},
-			TokMacroEnd
-		);
-
-		assert_eq!(expected, tokens);
-	}
-
-	#[test]
-	fn macro_if_test() {
-		// This should return a passage with an if macro
-		let tokens = test_lex("::Passage\n<<if $var == 1>>1<<else if var is 2>>2<<else>>3<<endif>>");
-		let expected = vec!(
-			TokPassage {name: "Passage".to_string()},
-			TokIf,
-			TokVariable {name: "$var".to_string()},
-			TokCompOp {op_name: "==".to_string()},
-			TokInt {value: 1},
-			TokMacroEnd,
-			TokText {text: "1".to_string()},
-			TokElse,
-			/* TODO: Fix else if */
-			TokCompOp {op_name: "is".to_string()},
-			TokInt {value: 2},
-			TokMacroEnd,
-			TokText {text: "2".to_string()},
-			TokElse,
-			TokMacroEnd,
-			TokText {text: "3".to_string()},
-			TokEndIf,
-			TokMacroEnd
-		);
-
-		assert_eq!(expected, tokens);
-	}
-
-	#[test]
-	fn macro_print_test() {
-		let tokens = test_lex("::Passage\n<<print \"Test with escaped \\\"Quotes\">>\n<<print $var>>");
-		let expected = vec!(
-			TokPassage {name: "Passage".to_string()},
-			TokPrint,
-			TokString {value: "Test with escaped \"Quotes".to_string()},
-			TokMacroEnd,
-			TokNewLine,
-			TokPrint,
-			TokVariable {name: "$var".to_string()},
-			TokMacroEnd
-		);
-
-		assert_eq!(expected, tokens);
-	}
-
-	#[test]
-	fn macro_display_test() {
-		let tokens = test_lex("::Passage\n<<display DisplayedPassage>>\n::DisplayedPassage");
-		let expected = vec!(
-			TokPassage {name: "Passage".to_string()},
-			TokDisplay,
-			TokPassage {name: "DisplayedPassage".to_string()},
-			TokMacroEnd,
-			TokNewLine,
-			TokPassage {name: "DisplayedPassage".to_string()}
-		);
-
-		assert_eq!(expected, tokens);
-	}
-
-	#[test]
-	fn macro_display_short_test() {
-		// Should fail because it contains an invalid macro
-		let tokens = test_lex("::Passage\n<<Passage>>");
-		let expected = vec![
-			TokPassage {name: "Passage".to_string()},
-			TokMacroPassageName {passage_name: "Passage".to_string()},
-			TokMacroEnd
-		];
-
-		assert_eq!(expected, tokens);
-	}
->>>>>>> 4d9d67cf
 }