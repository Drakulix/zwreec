--- conflicted
+++ resolved
@@ -13,16 +13,10 @@
 #[allow(unused_variables)]
 pub fn lex<'a, R: Read>(cfg: &Config, input: &'a mut R) -> FilteringScan<Peeking<TweeLexer<BufReader<&'a mut R>>, Token>, ScanState, fn(&mut ScanState, (Token, Option<Token>)) -> Option<Token>>  {
 
-<<<<<<< HEAD
-	TweeLexer::new(BufReader::new(input)).peeking().scan_filter(
-		ScanState {
-           	current_text: String::new(),
-=======
     TweeLexer::new(BufReader::new(input)).peeking().scan_filter(
         ScanState {
             current_text: String::new(),
             current_text_location: (0, 0),
->>>>>>> 7cf13cd3
             skip_next: false,
         },
         {
@@ -185,516 +179,7 @@
 }
 
 rustlex! TweeLexer {
-<<<<<<< HEAD
-	// Properties
-	property new_line:bool = true;
-	property format_bold_open:bool = false;
-	property format_italic_open:bool = false;
-	property format_under_open:bool = false;
-	property format_strike_open:bool = false;
-	property format_sub_open:bool = false;
-	property format_sup_open:bool = false;
-	property function_brackets:usize = 0;
-
-	// Regular Expressions
-	let WHITESPACE = ' ' | '\t';
-	let UNDERSCORE = '_';
-	let NEWLINE = '\n';
-
-	let INITIAL_START_CHAR = [^": "'\n''\t'] | ':' [^": "'\n''\t'];
-	let INITIAL_CHAR = [^" "'\n''\t'];
-	let TEXT_INITIAL = INITIAL_START_CHAR INITIAL_CHAR*;
-
-	// If for example // is at a beginning of a line, then // is matched and not just /
-	let TEXT_START_CHAR = "ä"|"Ä"|"ü"|"Ü"|"ö"|"Ö"|"ß"|"ẞ" | [^"*!>#"'\n']; // add chars longer than one byte
-	let TEXT_CHAR = [^"/'_=~^{@<[" '\n'];
-	let TEXT = TEXT_CHAR+ | ["/'_=^{@<["];
-
-	let TEXT_MONO_CHAR = [^"}"'\n'];
-	let TEXT_MONO = TEXT_MONO_CHAR+ | "}" | "}}";
-
-	let PASSAGE_START = "::" ':'*;
-	let PASSAGE_CHAR_NORMAL = [^"[]$<>:|" '\n'];
-	let PASSAGE_CHAR = PASSAGE_CHAR_NORMAL | ':' PASSAGE_CHAR_NORMAL;
-	let PASSAGE_NAME = PASSAGE_CHAR_NORMAL PASSAGE_CHAR* ':'?;
-
-	let TAG = ['a'-'z''A'-'Z''0'-'9''.''_']+;
-	let TAG_START = '[';
-	let TAG_END = ']';
-
-	let FORMAT_ITALIC = "//";
-	let FORMAT_BOLD = "''";
-	let FORMAT_UNDER = "__";
-	let FORMAT_STRIKE = "==";
-	let FORMAT_SUB = "~~";
-	let FORMAT_SUP = "^^";
-	let FORMAT_MONO_START = "{{{";
-	let FORMAT_MONO_END = "}}}";
-
-	//TODO ignore content
-	let FORMAT_INLINE = "@@";
-
-	let FORMAT_BUL_LIST = "*" WHITESPACE*;
-	let FORMAT_NUMB_LIST = "#" WHITESPACE*;
-	let FORMAT_INDENT_BLOCK = "<<<" NEWLINE;
-	let FORMAT_HORIZONTAL_LINE = "----" NEWLINE;
-
-	let FORMAT_HEADING = ("!" | "!!" | "!!!" | "!!!!" | "!!!!!") WHITESPACE*;
-
-	let MACRO_START = "<<";
-	let MACRO_END = ">>";
-
-	let BR_OPEN = '(';
-	let BR_CLOSE = ')';
-
-	let DIGIT = ['0'-'9'];
-	let LETTER = ['a'-'z''A'-'Z'];
-	let VAR_CHAR = LETTER | DIGIT | UNDERSCORE;
-	let VAR_NAME = '$' (LETTER | UNDERSCORE) VAR_CHAR*;
-
-	let INT = "-"? DIGIT+;
-	let FLOAT = "-"? (DIGIT+ "." DIGIT*) | "-"? (DIGIT* "." DIGIT+) | "-"? "Infinity";
-
-	let STRING = '"' ([^'\\''"']|'\\'.)* '"' | "'" ([^'\\'"'"]|'\\'.)* "'";
-
-	let BOOL = "true" | "false";
-
-	let COLON = ',';
-
-	let FUNCTION = LETTER+ '(';
-
-	let MACRO_NAME = [^" >"'\n']*;
-
-	let ASSIGN = "=" | "to" | "+=" | "-=" | "*=" | "/=";
-	let SEMI_COLON = ';';
-	let NUM_OP = ["+-*/%"];
-	let COMP_OP = "is" | "==" | "eq" | "neq" | ">" | "gt" | ">=" | "gte" | "<" | "lt" | "<=" | "lte";
-	let LOG_OP = "and" | "or" | "not";
-
-
-	let LINK_OPEN = '[';
-	let LINK_CLOSE = ']';
-	let LINK_TEXT = [^'\n'"|[]"]+;
-
-	let LINK_SIMPLE = "[[" (PASSAGE_NAME | VAR_NAME) "]";
-	let LINK_LABELED = "[[" LINK_TEXT "|" (PASSAGE_NAME | VAR_NAME) "]";
-
-    let COMMENT = "/%" ([^"%"]*(("%")*[^"%/"])?)* ("%")* "%/";
-
-	INITIAL {
-		PASSAGE_START => |lexer:&mut TweeLexer<R>| -> Option<Token> {
-			lexer.PASSAGE();
-			None
-		}
-
-        TEXT_INITIAL =>  |_:&mut TweeLexer<R>| -> Option<Token> { None }
-
-        WHITESPACE =>  |_:&mut TweeLexer<R>| -> Option<Token> { None }
-
-        NEWLINE => |_:&mut TweeLexer<R>| -> Option<Token> { None }
-
-        COMMENT =>  |_:&mut TweeLexer<R>| -> Option<Token> { None }
-
-	}
-
-	INITIAL_NON_NEWLINE {
-		NEWLINE =>  |lexer:&mut TweeLexer<R>| -> Option<Token> {
-			lexer.INITIAL();
-			None
-		}
-	}
-
-	NEWLINE {
-		PASSAGE_START => |lexer:&mut TweeLexer<R>| -> Option<Token>{
-			lexer.PASSAGE();
-			None
-		}
-
-		MACRO_START => |lexer:&mut TweeLexer<R>| -> Option<Token>{
-			lexer.MACRO();
-			lexer.new_line = true;
-			None
-		}
-
-		LINK_SIMPLE =>  |lexer:&mut TweeLexer<R>| {
-			lexer.LINK_VAR_CHECK();
-			let s =  lexer.yystr();
-			let trimmed = &s[2 .. s.len()-1];
-			let name = &trimmed.to_string();
-			Some(TokPassageLink {display_name: name.clone(), passage_name: name.clone()} )
-		}
-
-		LINK_LABELED =>  |lexer:&mut TweeLexer<R>| {
-			lexer.LINK_VAR_CHECK();
-			let s =  lexer.yystr();
-			let trimmed = &s[2 .. s.len()-1];
-			let matches = &trimmed.split("|").collect::<Vec<&str>>();
-			assert_eq!(matches.len(), 2);
-			let text = matches[0].to_string();
-			let name = matches[1].to_string();
-			Some(TokPassageLink {display_name: text, passage_name: name} )
-		}
-
-		FORMAT_ITALIC => |lexer:&mut TweeLexer<R>| {
-			lexer.NON_NEWLINE();
-			lexer.format_italic_open = !lexer.format_italic_open;
-			if lexer.format_italic_open {Some(TokFormatItalicStart)}
-			else {Some(TokFormatItalicEnd)}
-		}
-		FORMAT_BOLD => |lexer:&mut TweeLexer<R>| {
-			lexer.NON_NEWLINE();
-			lexer.format_bold_open = !lexer.format_bold_open;
-			if lexer.format_bold_open {Some(TokFormatBoldStart)}
-			else {Some(TokFormatBoldEnd)}
-		}
-		FORMAT_UNDER => |lexer:&mut TweeLexer<R>| {
-			lexer.NON_NEWLINE();
-			lexer.format_under_open = !lexer.format_under_open;
-			if lexer.format_under_open {Some(TokFormatUnderStart)}
-			else {Some(TokFormatUnderEnd)}
-		}
-		FORMAT_STRIKE => |lexer:&mut TweeLexer<R>| {
-			lexer.NON_NEWLINE();
-			lexer.format_strike_open = !lexer.format_strike_open;
-			if lexer.format_strike_open {Some(TokFormatStrikeStart)}
-			else {Some(TokFormatStrikeEnd)}
-		}
-		FORMAT_SUB => |lexer:&mut TweeLexer<R>| {
-			lexer.NON_NEWLINE();
-			lexer.format_sub_open = !lexer.format_sub_open;
-			if lexer.format_sub_open {Some(TokFormatSubStart)}
-			else {Some(TokFormatSubEnd)}
-		}
-		FORMAT_SUP => |lexer:&mut TweeLexer<R>| {
-			lexer.NON_NEWLINE();
-			lexer.format_sup_open = !lexer.format_sup_open;
-			if lexer.format_sup_open {Some(TokFormatSupStart)}
-			else {Some(TokFormatSupEnd)}
-		}
-		FORMAT_MONO_START => |lexer:&mut TweeLexer<R>| {
-			lexer.MONO_TEXT();
-			Some(TokFormatMonoStart)
-		}
-		FORMAT_BUL_LIST =>  |lexer:&mut TweeLexer<R>| {
-			lexer.NON_NEWLINE();
-			Some(TokFormatBulList)
-		}
-		FORMAT_NUMB_LIST =>  |lexer:&mut TweeLexer<R>| {
-			lexer.NON_NEWLINE();
-			Some(TokFormatNumbList)
-		}
-		FORMAT_HEADING  =>  |lexer:&mut TweeLexer<R>| {
-			lexer.NON_NEWLINE();
-			Some(TokFormatHeading {rank: lexer.yystr().trim().len()} )
-		}
-		TEXT_START_CHAR => |lexer:&mut TweeLexer<R>| {
-			lexer.NON_NEWLINE();
-			Some(TokText {text: lexer.yystr()} )
-		}
-		FORMAT_HORIZONTAL_LINE  =>  |_:&mut TweeLexer<R>| Some(TokFormatHorizontalLine)
-		FORMAT_INDENT_BLOCK  =>  |_:&mut TweeLexer<R>| Some(TokFormatIndentBlock)
-
-        COMMENT =>  |lexer:&mut TweeLexer<R>| -> Option<Token> {
-			lexer.NON_NEWLINE();
-            None
-		}
-
-		NEWLINE => |_:&mut TweeLexer<R>| Some(TokNewLine)
-	}
-
-	NON_NEWLINE {
-
-		MACRO_START => |lexer:&mut TweeLexer<R>| -> Option<Token>{
-			lexer.MACRO();
-			lexer.new_line = false;
-			None
-		}
-
-		LINK_SIMPLE =>  |lexer:&mut TweeLexer<R>| {
-			lexer.LINK_VAR_CHECK();
-			let s =  lexer.yystr();
-			let trimmed = &s[2 .. s.len()-1];
-			let name = &trimmed.to_string();
-			Some(TokPassageLink {display_name: name.clone(), passage_name: name.clone()} )
-		}
-
-		LINK_LABELED =>  |lexer:&mut TweeLexer<R>| {
-			lexer.LINK_VAR_CHECK();
-			let s =  lexer.yystr();
-			let trimmed = &s[2 .. s.len()-1];
-			let matches = &trimmed.split("|").collect::<Vec<&str>>();
-			assert_eq!(matches.len(), 2);
-			let text = matches[0].to_string();
-			let name = matches[1].to_string();
-			Some(TokPassageLink {display_name: text, passage_name: name} )
-		}
-
-		FORMAT_ITALIC => |lexer:&mut TweeLexer<R>| {
-			lexer.format_italic_open = !lexer.format_italic_open;
-			if lexer.format_italic_open {Some(TokFormatItalicStart)}
-			else {Some(TokFormatItalicEnd)}
-		}
-		FORMAT_BOLD => |lexer:&mut TweeLexer<R>| {
-			lexer.format_bold_open = !lexer.format_bold_open;
-			if lexer.format_bold_open {Some(TokFormatBoldStart)}
-			else {Some(TokFormatBoldEnd)}
-		}
-		FORMAT_UNDER => |lexer:&mut TweeLexer<R>| {
-			lexer.format_under_open = !lexer.format_under_open;
-			if lexer.format_under_open {Some(TokFormatUnderStart)}
-			else {Some(TokFormatUnderEnd)}
-		}
-		FORMAT_STRIKE => |lexer:&mut TweeLexer<R>| {
-			lexer.format_strike_open = !lexer.format_strike_open;
-			if lexer.format_strike_open {Some(TokFormatStrikeStart)}
-			else {Some(TokFormatStrikeEnd)}
-		}
-		FORMAT_SUB => |lexer:&mut TweeLexer<R>| {
-			lexer.format_sub_open = !lexer.format_sub_open;
-			if lexer.format_sub_open {Some(TokFormatSubStart)}
-			else {Some(TokFormatSubEnd)}
-		}
-		FORMAT_SUP => |lexer:&mut TweeLexer<R>| {
-			lexer.format_sup_open = !lexer.format_sup_open;
-			if lexer.format_sup_open {Some(TokFormatSupStart)}
-			else {Some(TokFormatSupEnd)}
-		}
-		FORMAT_MONO_START => |lexer:&mut TweeLexer<R>| {
-			lexer.MONO_TEXT();
-			Some(TokFormatMonoStart)
-		}
-
-		NEWLINE =>  |lexer:&mut TweeLexer<R>| {
-			lexer.NEWLINE();
-			Some(TokNewLine)
-		}
-
-        COMMENT =>  |_:&mut TweeLexer<R>| -> Option<Token> { None }
-
-		TEXT =>  |lexer:&mut TweeLexer<R>| Some(TokText {text: lexer.yystr()} )
-	}
-
-	PASSAGE {
-		PASSAGE_NAME => |lexer:&mut TweeLexer<R>| Some(TokPassage {name: lexer.yystr().trim().to_string()} )
-		TAG_START => |lexer:&mut TweeLexer<R>| {
-			lexer.TAGS();
-			Some(TokTagStart)
-		}
-		NEWLINE => |lexer:&mut TweeLexer<R>| -> Option<Token>{
-			lexer.NEWLINE();
-			None
-		}
-	}
-
-	TAGS {
-		TAG => |lexer:&mut TweeLexer<R>| Some(TokTag {tag_name: lexer.yystr()} )
-		WHITESPACE =>  |_:&mut TweeLexer<R>| -> Option<Token> { None }
-		TAG_END => |lexer:&mut TweeLexer<R>| {
-			lexer.PASSAGE();
-			Some(TokTagEnd)
-		}
-	}
-
-	MONO_TEXT {
-		TEXT_MONO =>  |lexer:&mut TweeLexer<R>| Some(TokText {text: lexer.yystr()} )
-		FORMAT_MONO_END => |lexer:&mut TweeLexer<R>| {
-			lexer.NON_NEWLINE();
-			Some(TokFormatMonoEnd)
-		}
-		NEWLINE =>  |_:&mut TweeLexer<R>| -> Option<Token> {
-            Some(TokText {text: " ".to_string()} )
-        }
-	}
-
-	MACRO {
-		WHITESPACE =>  |lexer:&mut TweeLexer<R>| -> Option<Token> {
-			lexer.NON_NEWLINE();
-			None
-		}
-
-		MACRO_NAME =>  |lexer:&mut TweeLexer<R>| -> Option<Token> {
-			match lexer.yystr().trim().as_ref() {
-				"set" => {
-					lexer.MACRO_CONTENT();
-					Some(TokSet)
-				},
-				"if" => {
-					lexer.MACRO_CONTENT();
-					Some(TokIf)
-				},
-				"else" => {
-					lexer.MACRO_CONTENT();
-					Some(TokElse)
-				},
-				"endif" => {
-					lexer.MACRO_CONTENT();
-					Some(TokEndIf)
-				},
-				"print" => {
-					lexer.MACRO_CONTENT();
-					Some(TokPrint)
-				},
-				"display" => {
-					lexer.DISPLAY_CONTENT();
-					Some(TokDisplay)
-				},
-				"silently" => {
-					lexer.MACRO_CONTENT();
-					Some(TokSilently)
-				},
-				"endsilently" => {
-					lexer.MACRO_CONTENT();
-					Some(TokEndSilently)
-				},
-				_ => {
-					lexer.MACRO_CONTENT();
-					Some(TokMacroPassageName {passage_name: lexer.yystr().trim().to_string()} )
-				}
-			}
-		}
-
-		VAR_NAME =>  |lexer:&mut TweeLexer<R>| {
-			lexer.MACRO_CONTENT();
-			Some(TokMacroVar {var_name: lexer.yystr()} )
-		}
-	}
-
-
-
-	MACRO_CONTENT {
-		MACRO_END => |lexer:&mut TweeLexer<R>| {
-			if lexer.new_line { lexer.NEWLINE() } else { lexer.NON_NEWLINE() };
-			Some(TokMacroEnd)
-		}
-
-
-		FUNCTION =>  |lexer:&mut TweeLexer<R>| {
-			let s =  lexer.yystr();
-			let trimmed = &s[0 .. s.len()-1];
-			let name = &trimmed.to_string();
-			lexer.function_brackets = 1;
-			lexer.FUNCTION_ARGS();
-			Some(TokFunction {name: name.clone()} )
-		}
-
-		// Expression Stuff
-		STRING => |lexer:&mut TweeLexer<R>| {
-			let s = lexer.yystr();
-			// strip the quotes from strings
-			let trimmed = &s[1 .. s.len() - 1];
-
-			// unescape quotes
-			let quote_type = s.chars().next().unwrap();
-			let mut unescaped = String::new();
-
-			for (c, peek) in trimmed.chars().peeking() {
-				if let Some(nextc) = peek {
-					if c == '\\' && nextc == quote_type {
-						continue;
-					}
-				}
-
-				unescaped.push(c);
-			}
-
-			Some(TokString {value: unescaped} )
-		}
-
-		VAR_NAME =>   |lexer:&mut TweeLexer<R>| Some(TokVariable{name: lexer.yystr()} )
-		FLOAT =>      |lexer:&mut TweeLexer<R>| Some(TokFloat   {value: lexer.yystr()[..].parse().unwrap()} )
-		INT =>        |lexer:&mut TweeLexer<R>| Some(TokInt     {value: lexer.yystr()[..].parse().unwrap()} )
-		BOOL =>       |lexer:&mut TweeLexer<R>| Some(TokBoolean {value: lexer.yystr()} )
-		NUM_OP =>     |lexer:&mut TweeLexer<R>| Some(TokNumOp   {op_name: lexer.yystr()} )
-		COMP_OP =>    |lexer:&mut TweeLexer<R>| Some(TokCompOp  {op_name: lexer.yystr()} )
-		LOG_OP =>     |lexer:&mut TweeLexer<R>| Some(TokLogOp   {op_name: lexer.yystr()} )
-		BR_OPEN =>    |_:&mut TweeLexer<R>|     Some(TokBracketOpen)
-		BR_CLOSE =>   |_:&mut TweeLexer<R>|     Some(TokBracketClose)
-		SEMI_COLON => |_:&mut TweeLexer<R>|     Some(TokSemiColon)
-		ASSIGN =>     |lexer:&mut TweeLexer<R>| Some(TokAssign {var_name: "".to_string(), op_name: lexer.yystr()} )
-		COLON =>      |_:&mut TweeLexer<R>|     Some(TokColon)
-		// Expression Stuff End
-
-		WHITESPACE =>  |_:&mut TweeLexer<R>| -> Option<Token> {
-			None
-		}
-	}
-
-	FUNCTION_ARGS {
-		COLON =>    |_:&mut TweeLexer<R>| Some(TokColon)
-		VAR_NAME => |lexer:&mut TweeLexer<R>| Some(TokVariable{name: lexer.yystr()} )
-		FLOAT =>    |lexer:&mut TweeLexer<R>| Some(TokFloat   {value: lexer.yystr()[..].parse().unwrap()} )
-		INT =>      |lexer:&mut TweeLexer<R>| Some(TokInt     {value: lexer.yystr()[..].parse().unwrap()} )
-		STRING =>   |lexer:&mut TweeLexer<R>| Some(TokString  {value: lexer.yystr()} )
-		BOOL =>     |lexer:&mut TweeLexer<R>| Some(TokBoolean {value: lexer.yystr()} )
-		NUM_OP =>   |lexer:&mut TweeLexer<R>| Some(TokNumOp   {op_name: lexer.yystr()} )
-		COMP_OP =>  |lexer:&mut TweeLexer<R>| Some(TokCompOp  {op_name: lexer.yystr()} )
-		LOG_OP =>   |lexer:&mut TweeLexer<R>| Some(TokLogOp   {op_name: lexer.yystr()} )
-		BR_OPEN =>  |lexer:&mut TweeLexer<R>| {
-			lexer.function_brackets += 1;
-			Some(TokBracketOpen)
-		}
-		BR_CLOSE =>  |lexer:&mut TweeLexer<R>| {
-			lexer.function_brackets -= 1;
-			if lexer.function_brackets == 0 {
-				lexer.MACRO_CONTENT();
-				Some(TokArgsEnd)
-			} else {
-				Some(TokBracketClose)
-			}
-		}
-	}
-
-	DISPLAY_CONTENT {
-		MACRO_END => |lexer:&mut TweeLexer<R>| {
-			if lexer.new_line { lexer.NEWLINE() } else { lexer.NON_NEWLINE() };
-			Some(TokMacroEnd)
-		}
-
-		VAR_NAME =>  |lexer:&mut TweeLexer<R>| Some(TokVariable {name: lexer.yystr()} )
-		PASSAGE_NAME => |lexer:&mut TweeLexer<R>| Some(TokPassage {name: lexer.yystr().trim().to_string()} )
-	}
-
-	LINK_VAR_CHECK {
-		LINK_CLOSE => |lexer:&mut TweeLexer<R>| -> Option<Token> {
-			lexer.NON_NEWLINE();
-			None
-		}
-
-		LINK_OPEN => |lexer:&mut TweeLexer<R>| -> Option<Token> {
-			lexer.LINK_VAR_SET();
-			Some(TokVarSetStart)
-		}
-	}
-
-	LINK_VAR_SET {
-		// Expression Stuff
-		VAR_NAME =>   |lexer:&mut TweeLexer<R>| Some(TokVariable{name: lexer.yystr()} )
-		FLOAT =>      |lexer:&mut TweeLexer<R>| Some(TokFloat   {value: lexer.yystr()[..].parse().unwrap()} )
-		INT =>        |lexer:&mut TweeLexer<R>| Some(TokInt     {value: lexer.yystr()[..].parse().unwrap()} )
-		STRING =>     |lexer:&mut TweeLexer<R>| Some(TokString  {value: lexer.yystr()} )
-		BOOL =>       |lexer:&mut TweeLexer<R>| Some(TokBoolean {value: lexer.yystr()} )
-		NUM_OP =>     |lexer:&mut TweeLexer<R>| Some(TokNumOp   {op_name: lexer.yystr()} )
-		COMP_OP =>    |lexer:&mut TweeLexer<R>| Some(TokCompOp  {op_name: lexer.yystr()} )
-		LOG_OP =>     |lexer:&mut TweeLexer<R>| Some(TokLogOp   {op_name: lexer.yystr()} )
-		BR_OPEN =>    |_:&mut TweeLexer<R>|     Some(TokBracketOpen)
-		BR_CLOSE =>   |_:&mut TweeLexer<R>|     Some(TokBracketClose)
-		SEMI_COLON => |_:&mut TweeLexer<R>|     Some(TokSemiColon)
-		ASSIGN =>     |lexer:&mut TweeLexer<R>| Some(TokAssign  {var_name: "".to_string(), op_name: lexer.yystr()} )
-		// Expression Stuff End
-
-		LINK_CLOSE => |lexer:&mut TweeLexer<R>| -> Option<Token> {
-			lexer.LINK_WAIT_CLOSE();
-			Some(TokVarSetEnd)
-		}
-	}
-
-	LINK_WAIT_CLOSE {
-		LINK_CLOSE => |lexer:&mut TweeLexer<R>| -> Option<Token> {
-			lexer.NON_NEWLINE();
-			None
-		}
-	}
-=======
+
     // Properties
     property new_line:bool = true;
     property format_bold_open:bool = false;
@@ -710,8 +195,8 @@
     let UNDERSCORE = '_';
     let NEWLINE = '\n';
 
-    let INITIAL_START_CHAR = [^":"'\n'] | ':' [^":"'\n'];
-    let INITIAL_CHAR = [^'\n'];
+    let INITIAL_START_CHAR = [^": "'\n''\t'] | ':' [^": "'\n''\t'];
+    let INITIAL_CHAR = [^" "'\n''\t'];
     let TEXT_INITIAL = INITIAL_START_CHAR INITIAL_CHAR*;
 
     // If for example // is at a beginning of a line, then // is matched and not just /
@@ -788,23 +273,22 @@
     let LINK_SIMPLE = "[[" (PASSAGE_NAME | VAR_NAME) "]";
     let LINK_LABELED = "[[" LINK_TEXT "|" (PASSAGE_NAME | VAR_NAME) "]";
 
+    let COMMENT = "/%" ([^"%"]*(("%")*[^"%/"])?)* ("%")* "%/";
+
     INITIAL {
         PASSAGE_START => |lexer:&mut TweeLexer<R>| -> Option<Token> {
             lexer.PASSAGE();
             None
         }
-        TEXT_INITIAL =>  |lexer:&mut TweeLexer<R>| -> Option<Token> {
-            lexer.INITIAL_NON_NEWLINE();
-            None
-        }
-
-    }
-
-    INITIAL_NON_NEWLINE {
-        NEWLINE =>  |lexer:&mut TweeLexer<R>| -> Option<Token> {
-            lexer.INITIAL();
-            None
-        }
+
+        TEXT_INITIAL =>  |_:&mut TweeLexer<R>| -> Option<Token> { None }
+
+        WHITESPACE =>  |_:&mut TweeLexer<R>| -> Option<Token> { None }
+
+        NEWLINE => |_:&mut TweeLexer<R>| -> Option<Token> { None }
+
+        COMMENT =>  |_:&mut TweeLexer<R>| -> Option<Token> { None }
+
     }
 
     NEWLINE {
@@ -897,6 +381,11 @@
         FORMAT_HORIZONTAL_LINE  =>  |lexer:&mut TweeLexer<R>| Some(TokFormatHorizontalLine {location: lexer.yylloc()} )
         FORMAT_INDENT_BLOCK  =>  |lexer:&mut TweeLexer<R>| Some(TokFormatIndentBlock {location: lexer.yylloc()} )
 
+        COMMENT =>  |lexer:&mut TweeLexer<R>| -> Option<Token> {
+            lexer.NON_NEWLINE();
+            None
+        }
+
         NEWLINE => |lexer:&mut TweeLexer<R>| Some(TokNewLine {location: lexer.yylloc()} )
     }
 
@@ -966,6 +455,8 @@
             lexer.NEWLINE();
             Some(TokNewLine {location: lexer.yylloc()} )
         }
+
+        COMMENT =>  |_:&mut TweeLexer<R>| -> Option<Token> { None }
 
         TEXT =>  |lexer:&mut TweeLexer<R>| Some(TokText {location: lexer.yylloc(), text: lexer.yystr()} )
     }
@@ -1190,7 +681,6 @@
             None
         }
     }
->>>>>>> 7cf13cd3
 
 }
 
