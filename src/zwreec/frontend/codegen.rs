//! The `codegen` module is for the creating of zcode from an ast

use std::collections::HashMap;
use std::error::Error;
use std::io::Write;

use backend::zcode::zfile::{FormattingState, Operand, Variable, ZOP, Zfile, Type};
use config::Config;
use frontend::ast;
use frontend::ast::ASTNode;
use frontend::evaluate_expression::evaluate_expression;
use frontend::lexer::Token::*;


pub fn generate_zcode<W: Write>(cfg: &Config, ast: ast::AST, output: &mut W) {
    let mut codegenerator = Codegen::new(cfg, ast);
    codegenerator.start_codegen();
    match output.write_all(&(*codegenerator.zfile_bytes())) {
        Err(why) => {
            panic!("Could not write to output: {}", Error::description(&why));
        },
        Ok(_) => {
            info!("Wrote zcode to output");
        }
    };
}

#[allow(dead_code)]
struct Codegen<'a> {
    cfg: &'a Config,
    ast: ast::AST,
    zfile: Zfile
}

impl<'a> Codegen<'a> {
    pub fn new(cfg: &Config, ast: ast::AST) -> Codegen {
        Codegen {
            cfg: cfg,
            ast: ast,
            zfile: Zfile::new()
        }
    }

    pub fn start_codegen(&mut self) {
        self.zfile.start();
        //self.zfile.op_quit();
        //self.zfile.routine("main", 0);

        self.ast.to_zcode(&mut self.zfile);
        
        self.zfile.op_quit();

        self.zfile.end();
    }

    pub fn zfile_bytes(&self) -> &Vec<u8> {
        &self.zfile.data.bytes
    }
}


/// add zcode based on tokens
pub fn gen_zcode<'a>(node: &'a ASTNode, mut out: &mut Zfile, mut manager: &mut CodeGenManager<'a>) -> Vec<ZOP> {
    let mut state_copy = manager.format_state.clone();
    let mut set_formatting = false;
    
    match node {
        &ASTNode::Passage(ref node) => {
            let mut code: Vec<ZOP> = vec![];
            match &node.category {
                &TokPassage {ref name, .. } => {
                    code.push(ZOP::Routine{name: name.to_string(), count_variables: 15});
                },
                _ => {
                    debug!("no match 1");
                }
            };

            for child in &node.childs {
                for instr in gen_zcode(child, out, manager) {
                    code.push(instr);
                }
            }

            code.push(ZOP::Newline);
<<<<<<< HEAD
            code.push(ZOP::Call1N{jump_to_label: "mem_free".to_string()},);
            code.push(ZOP::Call1N{jump_to_label: "system_check_links".to_string()});
=======
>>>>>>> b88493a3
            code.push(ZOP::Ret{value: 0});
            code
        },
        &ASTNode::Default(ref t) => {
            let mut code: Vec<ZOP> = match &t.category {
                &TokText {ref text, .. } => {
                    vec![ZOP::PrintOps{text: text.to_string()}]
                },
                &TokNewLine { .. } => {
                    vec![ZOP::Newline]
                },
                &TokFormatBoldStart { .. } => {
                    state_copy.bold = true;
                    set_formatting = true;
                    vec![ZOP::SetTextStyle{bold: state_copy.bold, reverse: state_copy.inverted, monospace: state_copy.mono, italic: state_copy.italic}]
                },
                &TokFormatMonoStart { .. } => {
                    state_copy.mono = true;
                    set_formatting = true;
                    vec![ZOP::SetTextStyle{bold: state_copy.bold, reverse: state_copy.inverted, monospace: state_copy.mono, italic: state_copy.italic}]
                },
                &TokFormatItalicStart { .. } => {
                    state_copy.italic = true;
                    set_formatting = true;
                    vec![ZOP::SetTextStyle{bold: state_copy.bold, reverse: state_copy.inverted, monospace: state_copy.mono, italic: state_copy.italic}]
                },
                &TokPassageLink {ref display_name, ref passage_name, .. } => {
                    set_formatting = true;
                    vec![
                    ZOP::Call2NWithAddress{jump_to_label: "system_add_link".to_string(), address: passage_name.to_string()},
                    ZOP::SetColor{foreground: 8, background: 2},
                    ZOP::Print{text: format!("{}[", display_name)},
                    ZOP::PrintNumVar{variable: Variable::new(16)},
                    ZOP::Print{text: "]".to_string()},
                    ZOP::SetColor{foreground: 9, background: 2},
                    ]
                },
                &TokAssign {ref var_name, ref op_name, .. } => {
                    if op_name == "=" || op_name == "to" {
                        let mut code: Vec<ZOP> = vec![];
                        if t.childs.len() == 1 {
                            let expression_node = &t.childs[0].as_default();
                            let result = match expression_node.category {
                                TokExpression => {
                                    if expression_node.childs.len() != 1 {
                                        panic!("Unsupported expression!")
                                    }
                                    evaluate_expression(&expression_node.childs[0], &mut code, manager, &mut out)
                                }, _ => panic!("Unsupported expression!")
                            };
                            if !manager.symbol_table.is_known_symbol(var_name) {
                                let vartype = match result {
                                    Operand::StringRef(_) => Type::String,
                                    Operand::Var(ref var) => var.vartype.clone(),
                                    _ => Type::Integer
                                };
                                manager.symbol_table.insert_new_symbol(&var_name, vartype);
                            }
                            let symbol_id = manager.symbol_table.get_symbol_id(var_name);
                            code.push(ZOP::StoreVariable{variable: symbol_id, value: result});
                            code
                        } else {
                            debug!("Assign Expression currently not supported.");
                            vec![]
                        }
                    } else { vec![] }
                },
                &TokMacroIf { .. } => {
                    if t.childs.len() < 2 {
                        panic!("Unsupported if-expression!");
                    }

                    // check if the first node is an expression node
                    let expression_node = match t.childs[0].as_default().category {
                        TokExpression => t.childs[0].as_default(),
                        _ =>  panic!("Unsupported if-expression!")
                    };

                    let mut code: Vec<ZOP> = vec![];

                    // Evaluate the contained expression
                    let result = evaluate_expression(&expression_node.childs[0], &mut code, manager, &mut out);

                    let if_id = manager.ids_if.start_next();
                    let if_label = format!("if_{}", if_id);
                    let after_if_label = format!("after_if_{}", if_id);
                    let after_else_label = format!("after_else_{}", if_id);
                    code.push(ZOP::JG{operand1: result, operand2: Operand::new_const(0), jump_to_label: if_label.to_string()});
                    code.push(ZOP::Jump{jump_to_label: after_if_label.to_string()});
                    code.push(ZOP::Label{name: if_label.to_string()});

                    for i in 1..t.childs.len() {
                        for instr in gen_zcode(&t.childs[i], out, manager) {
                            code.push(instr);
                        }
                    }

                    code.push(ZOP::Jump{jump_to_label: after_else_label});
                    code.push(ZOP::Label{name: after_if_label});
                    code
                },
                &TokMacroElseIf { .. } => {
                    if t.childs.len() < 2 {
                        panic!("Unsupported elseif-expression!");
                    }

                    let mut code: Vec<ZOP> = vec![];

                    // check if the first node is an expression node
                    let expression_node = match t.childs[0].as_default().category {
                        TokExpression => t.childs[0].as_default(),
                        _ =>  panic!("Unsupported elseif-expression!")
                    };

                    // Evaluate the contained expression
                    let result = evaluate_expression(&expression_node.childs[0], &mut code, manager, &mut out);
 
                    let if_id = manager.ids_if.start_next();

                    let if_label = format!("if_{}", if_id);
                    let after_if_label = format!("after_if_{}", manager.ids_if.pop_id());
                    let after_else_label = format!("after_else_{}", manager.ids_if.peek());
                    code.push(ZOP::JG{operand1: result, operand2: Operand::new_const(0), jump_to_label: if_label.to_string()});
                    code.push(ZOP::Jump{jump_to_label: after_if_label.to_string()});
                    code.push(ZOP::Label{name: if_label.to_string()});

                    for i in 1..t.childs.len() {
                        for instr in gen_zcode(&t.childs[i], out, manager) {
                            code.push(instr);
                        }
                    }

                    code.push(ZOP::Jump{jump_to_label: after_else_label});
                    code.push(ZOP::Label{name: after_if_label});
                    code
                },
                &TokMacroElse { .. } => {
                    let mut code: Vec<ZOP> = vec![];
                    for child in &t.childs {
                        for instr in gen_zcode(child, out, manager) {
                            code.push(instr);
                        }
                    }
                    code
                },
                &TokMacroEndIf { .. } => {
                    let after_else_label = format!("after_else_{}", manager.ids_if.pop_id());
                    vec![ZOP::Label{name: after_else_label}]
                },

                &TokMacroDisplay {ref passage_name, .. } => {
                    let var = Variable::new(17);
                    vec![
                    // activates the display-modus
                    ZOP::StoreVariable{variable: var.clone(), value: Operand::new_const(1)},
                    ZOP::Call1N{jump_to_label: passage_name.to_string()},

                    // deactivates the display-modus
                    ZOP::StoreVariable{variable: var.clone(), value: Operand::new_const(0)},
                    ]
                },
                &TokMacroPrint { .. } => {
                    if t.childs.len() != 1 {
                        panic!("Doesn't support print with 0 or more than one argument");
                    }

                    let mut code: Vec<ZOP> = vec![];

                    let child = &t.childs[0].as_default();

                    match child.category {
                        TokExpression => {
                            let eval = evaluate_expression(&child.childs[0], &mut code, manager, &mut out);
                            match eval {
                                Operand::Var(var) => if var.vartype == Type::String { code.push(ZOP::PrintUnicodeStr{address: Operand::new_var_string(var.id)}); } else { code.push(ZOP::PrintNumVar{variable: var}); },
                                Operand::StringRef(addr) => code.push(ZOP::PrintUnicodeStr{address: Operand::new_large_const(addr.value)}),
                                Operand::Const(c) => code.push(ZOP::Print{text: format!("{}", c.value)}),
                                Operand::LargeConst(c) => code.push(ZOP::Print{text: format!("{}", c.value)})
                            };
                        },
                        _ => {
                            panic!("Unsupported Expression");
                        }
                    };
                    code
                },
                &TokMacroContentVar {ref var_name, .. } => {
                    let var_id = manager.symbol_table.get_symbol_id(&*var_name);
                    match manager.symbol_table.get_symbol_type(&*var_name) {
                        Type::Integer => {
                            vec![ZOP::PrintNumVar{variable: var_id}]
                        },
                        Type::String => {
                            vec![ZOP::PrintUnicodeStr{address: Operand::new_var(var_id.id)}]
                        },
                        Type::Bool => {
                            vec![ZOP::PrintNumVar{variable: var_id}]
                        }
                    }
                },
                _ => {
                    debug!("no match if");
                    vec![]
                },
            };
            if set_formatting {
                for child in &t.childs {
                    for instr in gen_zcode(child, out, manager) {
                        code.push(instr);
                    }
                }
                code.push(ZOP::SetTextStyle{bold: false, reverse: false, monospace: false, italic: false});
                let state = manager.format_state;
                code.push(ZOP::SetTextStyle{bold: state.bold, reverse: state.inverted, monospace: state.mono, italic: state.italic});
            }
            code
        }
    }
}

/// random(from, to) -> zcode op_random(0, range)
pub fn function_random(arg_from: &Operand, arg_to: &Operand,
        code: &mut Vec<ZOP>, temp_ids: &mut Vec<u8>) -> Operand {

    let range_var = Variable::new(temp_ids.pop().unwrap());
    // Calculate range = to - from + 1
    code.push(ZOP::Sub{
        operand1: arg_to.clone(), 
        operand2: arg_from.clone(), 
        save_variable: range_var.clone()
    });
    code.push(ZOP::Add{
        operand1: Operand::new_var(range_var.id), 
        operand2: Operand::new_const(1), 
        save_variable: range_var.clone()
    });

    let var = Variable::new(temp_ids.pop().unwrap());

    // get a random number between 1 and range
    code.push(ZOP::Random {range: Operand::new_var(range_var.id), variable: var.clone()} );

    // add (arg_from - 1) to range (because min. random is 1 not 0)
    code.push(ZOP::Add{
        operand1: Operand::new_var(var.id), 
        operand2: arg_from.clone(), 
        save_variable: var.clone()
    });
     code.push(ZOP::Sub{
        operand1: Operand::new_var(var.id), 
        operand2: Operand::new_const(1), 
        save_variable: var.clone()
    });
    temp_ids.push(range_var.id);
    Operand::new_var(var.id)
}

pub struct CodeGenManager<'a> {
    pub ids_if: IdentifierProvider,
    pub ids_expr: IdentifierProvider,
    pub passages: Vec<String>,
    pub symbol_table: SymbolTable<'a>,
    pub format_state: FormattingState
}

pub struct IdentifierProvider {
    current_id: u32,
    id_stack: Vec<u32>
}

pub struct SymbolTable<'a> {
    current_id: u8,
    symbol_map: HashMap<&'a str, (Variable, Type)>
}

impl <'a> CodeGenManager<'a> {
    pub fn new() -> CodeGenManager<'a> {
        CodeGenManager {
            ids_if: IdentifierProvider::new(),
            ids_expr: IdentifierProvider::new(),
            passages: Vec::new(),
            symbol_table: SymbolTable::new(),
            format_state: FormattingState {bold: false, italic: false, mono: false, inverted: false},
        }
    }

    pub fn new_temp_var_vec() -> Vec<u8> {
        (2..15).collect()
    }

    pub fn is_temp_var(var: &Variable) -> bool{
        var.id > 1 && var.id < 16
    }
}

impl IdentifierProvider {
    pub fn new() -> IdentifierProvider {
        IdentifierProvider {
            current_id: 0,
            id_stack: Vec::new()
        }
    }

    // Returns a new id and pushes it onto the stack
    pub fn start_next(&mut self) -> u32 {
        let id = self.current_id;
        self.current_id += 1;
        self.id_stack.push(id);
        id
    }

    // Pops the last id from the stack
    pub fn peek(&mut self) -> u32 {
        self.id_stack.last().unwrap().clone()
    }

    // Pops the last id from the stack
    pub fn pop_id(&mut self) -> u32 {
        self.id_stack.pop().unwrap()
    }
}

impl <'a> SymbolTable<'a> {
    pub fn new() -> SymbolTable<'a> {
        SymbolTable {
            current_id: 25,
            symbol_map: HashMap::<&str, (Variable, Type)>::new()
        }
    }

    // Inserts a symbol into the table, assigning a new id
    pub fn insert_new_symbol(&mut self, symbol: &'a str, t: Type) {
        debug!("Assigned id {} to variable {}", self.current_id, symbol);
        self.symbol_map.insert(symbol, (Variable{id: self.current_id, vartype: t.clone()}, t));
        self.current_id += 1;
    }

    // Checks if the symbol is already existent in the table
    pub fn is_known_symbol(&self, symbol: &str) -> bool {
        self.symbol_map.contains_key(symbol)
    }

    // Returns the id for a given symbol
    // (check if is_known_symbol, otherwise panics)
    pub fn get_symbol_id(&self, symbol: &str) -> Variable {
        let (b,_) = self.symbol_map.get(symbol).unwrap().clone();
        b
    }

    pub fn get_symbol_type(&self, symbol: &str) -> Type {
        let (_,b) = self.symbol_map.get(symbol).unwrap().clone();
        b
    }

    pub fn has_var_id(&self, id: u8) -> bool {
        for name in self.symbol_map.keys() {
            let (var, _) = self.symbol_map.get(name).unwrap().clone();;
            if var.id == id {
                return true;
            }
        }
        false
    }

    pub fn get_symbol_type_by_id(&self, id: u8) -> Type {
        for name in self.symbol_map.keys() {
            let (var, vartype) = self.symbol_map.get(name).unwrap().clone();;
            if var.id == id {
                return vartype;
            }
        }
        panic!("should never happen: could not find the requested ID in symbol table")
    }
}<|MERGE_RESOLUTION|>--- conflicted
+++ resolved
@@ -83,11 +83,7 @@
             }
 
             code.push(ZOP::Newline);
-<<<<<<< HEAD
-            code.push(ZOP::Call1N{jump_to_label: "mem_free".to_string()},);
-            code.push(ZOP::Call1N{jump_to_label: "system_check_links".to_string()});
-=======
->>>>>>> b88493a3
+            code.push(ZOP::Call1N{jump_to_label: "mem_free".to_string()});
             code.push(ZOP::Ret{value: 0});
             code
         },
