--- conflicted
+++ resolved
@@ -368,13 +368,8 @@
     }
 
     /// prints an unicode char to the current stream
-<<<<<<< HEAD
     pub fn op_print_unicode_char(&mut self, value: u16){
-        self.op_1_op(0xbe);
-=======
-    pub fn op_print_unicode_char(&mut self, value: u8){
         self.op_1(0xbe, false);
->>>>>>> 5f36742e
         self.data.append_byte(0x0b);
         let byte = 0x00 << 6 | 0x03 << 4 | 0x03 << 2 | 0x03 << 0;
         self.data.append_byte(byte);
