--- conflicted
+++ resolved
@@ -103,13 +103,8 @@
         // version
         self.data.write_byte(8, 0x00);
 
-        // flag1 (from right to left)
-        // 0: colours availabe
-        // 1: picture
-        // 2: bold
-        // 3: italic
-        // 4: fixed
-        self.data.write_byte(0x1d, 0x01);
+        // flags
+        self.data.write_byte(0, 0x01);
 
         // release version (0x02 und 0x03)
         self.data.write_u16(0, 0x02);
@@ -122,11 +117,6 @@
 
         // location of dictionary (byte address) (0x08 and 0x09)
         self.data.write_u16(dictionary_addr, 0x08);
-
-        // flag2 (from right to left)
-        // 6: game want to use colours
-        // 0000000001000000
-        self.data.write_u16(0x40, 0x10);
 
         // location of object table (byte address) (0x0a and 0x0b)
         self.data.write_u16(object_addr, 0x0a);
@@ -303,10 +293,6 @@
     pub fn start(&mut self) {
         self.create_header();
         self.data.write_zero_until(self.program_addr as usize);
-        
-        // default theme and erase_window to fore the color
-        self.op_set_color(9, 2);
-        self.op_erase_window(-1);
     }
 
     /// writes all stuff that couldn't written directly
@@ -314,7 +300,6 @@
     pub fn end(&mut self) {
         self.routine_check_links();
         self.routine_add_link();
-        self.routine_check_more();
         self.write_jumps();
     }
 
@@ -340,22 +325,11 @@
 
     /// routine to add the address of a passage-link
     pub fn routine_add_link(&mut self) {
-<<<<<<< HEAD
-        self.routine("system_add_link", 1);
-        
-        // saves routine-argument to array
-        self.op_storew(1, 16, 0x01);
-        //self.op_loadw(0, 0x00, 0x02);
-        
-        // inc the count links
-        self.op_inc(16);
-=======
         self.emit(vec![
             ZOP::Routine{name: "system_add_link".to_string(), count_variables: 1},
             // saves routine-argument to array
             ZOP::StoreW{array_address: 0, index: 16, variable: 0x01},
             //self.op_loadw(0, 0x00, 0x02);
->>>>>>> e3d2f1df
 
             // inc the count links
             ZOP::Inc{variable: 16},
@@ -366,137 +340,6 @@
     /// checks all stored links and make them choiceable
     /// with the keyboard
     pub fn routine_check_links(&mut self) {
-<<<<<<< HEAD
-        self.routine("system_check_links", 1);
-
-        // jumps to the end, if there a no links
-        self.op_je(16, 0x00, "system_check_links_end");
-
-        self.op_print("--------------------");
-        self.op_newline();
-        self.op_print("Press a key... ");
-        self.op_newline();
-        self.label("system_check_links_loop");
-        self.op_read_char(0x01);
-        //self.op_print_num_var(0x01);
-        self.op_je(0x01, 129, "system_check_links_jmp");
-        self.op_jump("system_check_links_after");
-        self.label("system_check_links_jmp");
-        self.op_call_1n("system_check_more");
-
-        self.label("system_check_links_after");
-
-        self.op_sub(0x01, 48, 0x01);
-
-        // check if the link in 0x01 exist, of not
-        // => "wrong key => jump bevore key-detection
-        self.op_jl(16, 0x01, "system_check_links_loop");
-
-        self.op_dec(0x01);
-
-        // loads the address of the link from the array
-        self.op_loadw(1, 0x01, 0x02);
-
-        // no mor links exist
-        self.op_store_u8(16, 0);
-
-        self.op_newline();
-
-        // clears window bevor jumping
-        self.op_erase_window(-1);
-
-        // jump to the new passage
-        self.op_call_1n_var(0x02);
-
-        self.label("system_check_links_end");
-        self.op_quit();
-
-        
-        //self.op_ret(0);
-    }
-
-    pub fn routine_check_more(&mut self) {
-        self.routine("system_check_more", 1);
-
-        self.op_read_char(0x01);
-        self.op_je(0x01, 129, "system_check_more_ko_1");
-        self.op_ret(0);
-        self.label("system_check_more_ko_1");
-
-        self.op_read_char(0x01);
-        self.op_je(0x01, 130, "system_check_more_ko_2");
-        self.op_ret(0);
-        self.label("system_check_more_ko_2");
-
-        self.op_read_char(0x01);
-        self.op_je(0x01, 130, "system_check_more_ko_3");
-        self.op_ret(0);
-        self.label("system_check_more_ko_3");
-
-        self.op_read_char(0x01);
-        self.op_je(0x01, 131, "system_check_more_ko_4");
-        self.op_ret(0);
-        self.label("system_check_more_ko_4");
-
-        self.op_read_char(0x01);
-        self.op_je(0x01, 132, "system_check_more_ko_5");
-        self.op_ret(0);
-        self.label("system_check_more_ko_5");
-
-        self.op_read_char(0x01);
-        self.op_je(0x01, 131, "system_check_more_ko_6");
-        self.op_ret(0);
-        self.label("system_check_more_ko_6");
-
-        self.op_read_char(0x01);
-        self.op_je(0x01, 132, "system_check_more_ko_7");
-        self.op_ret(0);
-        self.label("system_check_more_ko_7");
-
-        self.op_read_char(0x01);
-        self.op_je(0x01, 98, "system_check_more_ko_8");
-        self.op_ret(0);
-        self.label("system_check_more_ko_8");
-
-        self.op_read_char(0x01);
-        self.op_je(0x01, 97, "system_check_more_ko_9");
-        self.op_ret(0);
-        self.label("system_check_more_ko_9");
-
-
-        self.label("system_check_more_timer_loop");
-        self.op_read_char_timer(0, 1, "system_check_more_anim");
-        self.op_jump("system_check_more_timer_loop");
-
-        self.op_quit();
-
-        self.routine("system_check_more_anim", 5);
-        self.op_erase_window(-1);
-        self.op_set_text_style(false, false, true, false);
-        self.op_set_color(2, 9);
-        self.op_print(" ZWREEC Easter egg <3");
-        self.op_newline();
-
-        self.op_store_u8(1, 20);
-        self.label("system_check_more_loop");
-        self.op_random(8, 4);
-        self.op_random(100, 5);
-        self.op_add(5, 10, 5);
-        self.op_inc(4);
-        self.op_set_color_var(4, 4);
-        self.op_print("aa");
-        self.op_inc(2);
-
-        self.op_jl(2, 1, "system_check_more_loop");
-        self.op_newline();
-        self.op_inc(3);
-        self.op_store_u8(2, 0);
-
-        self.op_jl(3, 1, "system_check_more_loop");
-
-        
-        self.op_ret(0);
-=======
         self.emit(vec![
             ZOP::Routine{name: "system_check_links".to_string(), count_variables: 1},
             // jumps to the end, if there a no links
@@ -520,7 +363,6 @@
             ZOP::Label{name: "system_check_links_end".to_string()},
             ZOP::Quit
         ]);
->>>>>>> e3d2f1df
     }
 
 
@@ -576,17 +418,6 @@
 
         // the address of the argument
         self.add_jump(address.to_string(), JumpType::Routine);
-    }
-
-    /// addition
-    /// variable2 = variable1 + sub_const
-    pub fn op_add(&mut self, variable1: u8, sub_const: u16, variable2: u8) {
-        let args: Vec<ArgType> = vec![ArgType::Variable, ArgType::LargeConst];
-        self.op_2(0x14, args);
-        
-        self.data.append_byte(variable1);
-        self.data.append_u16(sub_const);
-        self.data.append_byte(variable2);
     }
 
     /// subtraktion
@@ -660,33 +491,10 @@
         self.data.append_byte(variable);
     }
 
-    /// calculates a random numer from 1 to range
-    pub fn op_random(&mut self, range: u8, variable: u8) {
-        let args: Vec<ArgType> = vec![ArgType::SmallConst, ArgType::Nothing, ArgType::Nothing, ArgType::Nothing];
-        self.op_var(0x07, args);
-
-        self.data.append_byte(range);
-        self.data.append_byte(variable);
-    }
-
-    /// sets the colors of the foreground (font) and background
+   /// sets the colors of the foreground (font) and background
     pub fn op_set_color(&mut self, foreground: u8, background: u8){
-        let args: Vec<ArgType> = vec![ArgType::SmallConst, ArgType::SmallConst];
-        self.op_2(0x1b, args);
-
-        //let op_coding = 0x00 << 6 | 0x00 << 5 | 0x1B;
-        //self.data.append_byte(op_coding);
-        self.data.append_byte(foreground);
-        self.data.append_byte(background);
-    }
-
-    /// sets the colors of the foreground (font) and background (but with variables
-    pub fn op_set_color_var(&mut self, foreground: u8, background: u8){
-        let args: Vec<ArgType> = vec![ArgType::Variable, ArgType::Variable];
-        self.op_2(0x1b, args);
-
-        //let op_coding = 0x00 << 6 | 0x00 << 5 | 0x1B;
-        //self.data.append_byte(op_coding);
+        let op_coding = 0x00 << 6 | 0x00 << 5 | 0x1B;
+        self.data.append_byte(op_coding);
         self.data.append_byte(foreground);
         self.data.append_byte(background);
     }
@@ -726,33 +534,6 @@
         self.data.append_byte(local_var_id);
     }
 
-    /// reads keys from the keyboard and saves the asci-value in local_var_id
-    /// read_char is VAROP
-    pub fn op_read_char_timer(&mut self, local_var_id: u8, timer: u8, routine: &str) {
-        let args: Vec<ArgType> = vec![ArgType::SmallConst, ArgType::SmallConst, ArgType::LargeConst, ArgType::Nothing];
-        self.op_var(0x16, args);
-
-        // write argument value
-        self.data.append_byte(0x00);
-
-        // write timer
-        self.data.append_byte(timer);
-
-        // writes routine
-        self.add_jump(routine.to_string(), JumpType::Routine);
-
-        // write varible id
-        self.data.append_byte(local_var_id);
-    }
-
-    pub fn op_erase_window(&mut self, value: i8) {
-        let args: Vec<ArgType> = vec![ArgType::LargeConst, ArgType::Nothing, ArgType::Nothing, ArgType::Nothing];
-        self.op_var(0x0d, args);
-
-        // signed to unsigned value
-        self.data.append_u16(value as u16);
-    }
-
     /// loads a word from an array in a variable
     /// loadw is an 2op, BUT with 3 ops -.-
     pub fn op_loadw(&mut self, array_address: u16, index: u8, variable: u8) {
@@ -772,8 +553,6 @@
     /// stores a value to an array
     /// stores the value of variable to the address in: array_address + 2*index
     pub fn op_storew(&mut self, array_address: u16, index: u8, variable: u8) {
-        assert!(array_address > 0, "not allowed array-address, becouse in _some_ interpreters (for example zoom) it crahs. -.-");
-
         let args: Vec<ArgType> = vec![ArgType::LargeConst, ArgType::Variable, ArgType::Variable, ArgType::Nothing];
         self.op_var(0x01, args);
 
