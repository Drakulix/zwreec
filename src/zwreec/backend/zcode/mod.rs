//! The `zcode` module contains a lot of useful functionality
//! to deal with all the zcode related stuff

pub mod op;
pub mod zbytes;
pub mod zfile;
pub mod ztext;
<<<<<<< HEAD
pub mod ee;
pub mod op;
=======
>>>>>>> 61049e31


use std::error::Error;
use std::io::Write;

use self::zfile::{Zfile, Operand, Variable, ZOP, Type};


/// an example to show the current status of the z-code implementation
/// zcode playground function
pub fn temp_create_zcode_example<W: Write>(output: &mut W) {

    let mut zfile: Zfile = zfile::Zfile::new();

    zfile.start();
    zfile.emit(vec![
        ZOP::Routine{name: "Start".to_string(), count_variables: 14},
        ZOP::StoreVariable{variable: Variable::new(1), value: Operand::new_large_const(1337)},
        ZOP::Call2S{jump_to_label: "itoa".to_string(), arg: Operand::new_large_const(1337), result: Variable::new(2)},
        ZOP::SetVarType{variable: Variable::new(1), vartype: Type::Integer},
        ZOP::SetVarType{variable: Variable::new(2), vartype: Type::String},
        ZOP::AddTypes{operand1: Operand::new_var(1), operand2: Operand::new_var(2), tmp1: Variable::new(3), tmp2: Variable::new(4), save_variable: Variable::new(1)},
        ZOP::AddTypes{operand1: Operand::new_var(1), operand2: Operand::new_var(2), tmp1: Variable::new(3), tmp2: Variable::new(4), save_variable: Variable::new(1)},
        ZOP::PrintUnicodeStr{address: Operand::new_var(1)},
        ZOP::Newline,
        ZOP::PrintVar{variable: Variable::new(1)},
        ZOP::Quit,
        ]);
    zfile.end();

    match output.write_all(&(*zfile.data.bytes)) {
        Err(why) => {
            panic!("Could not write to output: {}", Error::description(&why));
        },
        Ok(_) => {
            info!("Wrote zcode to output");
        }
    };
}<|MERGE_RESOLUTION|>--- conflicted
+++ resolved
@@ -5,11 +5,7 @@
 pub mod zbytes;
 pub mod zfile;
 pub mod ztext;
-<<<<<<< HEAD
 pub mod ee;
-pub mod op;
-=======
->>>>>>> 61049e31
 
 
 use std::error::Error;
