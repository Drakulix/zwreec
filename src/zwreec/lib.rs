--- conflicted
+++ resolved
@@ -23,16 +23,7 @@
     let mut clean_input = frontend::screener::screen(input);
 
     // tokenize
-<<<<<<< HEAD
-    let tokens = frontend::lexer::lex(input);
-
-    debug!("");
-    for token in tokens.iter() {
-    	debug!("{:?}", token);
-    }
-=======
     let tokens = frontend::lexer::lex(&mut clean_input);
->>>>>>> 1262f65e
 
     // parse tokens and create ast
     let ast = frontend::parser::parse_tokens(tokens.inspect(|ref token| {
