--- conflicted
+++ resolved
@@ -8,9 +8,6 @@
 
 [dependencies]
 time = "*"
-<<<<<<< HEAD
-getopts = "0.2.10"
-=======
 log = "*"
 term = "0.2"
->>>>>>> 54580337
+getopts = "0.2.10"