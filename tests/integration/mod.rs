/// Integration tests for the whole project

extern crate zwreec;
use std::path::Path;
use std::fs::File;
use std::error::Error;
use std::io::Cursor;
use std::vec::Vec;

static TESTFOLDER_PASS: &'static str = "./tests/integration/should-compile/";
static TESTFOLDER_FAIL: &'static str = "./tests/integration/should-fail/";

fn test_compile(input_filename: String) {
    let path = Path::new(&input_filename);
    let mut input = match File::open(path) {
        Err(why) => {
            panic!("Couldn't open {}: {}",
                           path.display(), Error::description(&why))
        },
        Ok(file) => {
            file
        }
    };

    let vec: Vec<u8> = vec![];
    let mut output = Cursor::new(vec);

    let cfg = zwreec::config::Config::default_config();

    zwreec::compile(cfg, &mut input, &mut output);
}

#[test]
fn helloworld_test() {
    test_compile(TESTFOLDER_PASS.to_string() + "HelloWorld.twee");
}

#[test]
fn long_text_test() {
    test_compile(TESTFOLDER_PASS.to_string() + "HelloWorld.twee");
}

#[test]
fn zscii_test() {
    test_compile(TESTFOLDER_PASS.to_string() + "ZSCII.twee");
}

#[test]
fn ascii_test() {
    test_compile(TESTFOLDER_PASS.to_string() + "ASCII.twee");
}

#[test]
fn unicode_test() {
    test_compile(TESTFOLDER_PASS.to_string() + "Unicode.twee");
}

#[test]
fn passage_links_test() {
    test_compile(TESTFOLDER_PASS.to_string() + "PassageLinks.twee");
}

#[test]
fn random_test() {
    test_compile(TESTFOLDER_PASS.to_string() + "Random.twee");
}

<<<<<<< HEAD
// #[test]
// fn current_status_test() {
//     test_compile(TESTFOLDER_PASS.to_string() + "CurrentStatus.twee");
// }
=======
#[test]
fn if_else_test() {
    test_compile(TESTFOLDER_PASS.to_string() + "If-Else.twee");
}

#[test]
fn current_status_test() {
    test_compile(TESTFOLDER_PASS.to_string() + "CurrentStatus.twee");
}
>>>>>>> 91897312

// #[test]
// #[should_panic]
// fn invalid_macro_test() {
//    test_compile(TESTFOLDER_FAIL.to_string() + "InvalidMacro.twee");
// }

#[test]
#[should_panic]
fn no_start_passage_test() {
    test_compile(TESTFOLDER_FAIL.to_string() + "NoStartPassage.twee");
}

#[test]
#[should_panic]
fn duplicate_passage_test() {
    test_compile(TESTFOLDER_FAIL.to_string() + "DuplicatePassage.twee");
}<|MERGE_RESOLUTION|>--- conflicted
+++ resolved
@@ -65,22 +65,15 @@
     test_compile(TESTFOLDER_PASS.to_string() + "Random.twee");
 }
 
-<<<<<<< HEAD
-// #[test]
-// fn current_status_test() {
-//     test_compile(TESTFOLDER_PASS.to_string() + "CurrentStatus.twee");
-// }
-=======
 #[test]
 fn if_else_test() {
     test_compile(TESTFOLDER_PASS.to_string() + "If-Else.twee");
 }
 
-#[test]
-fn current_status_test() {
-    test_compile(TESTFOLDER_PASS.to_string() + "CurrentStatus.twee");
-}
->>>>>>> 91897312
+// #[test]
+// fn current_status_test() {
+//     test_compile(TESTFOLDER_PASS.to_string() + "CurrentStatus.twee");
+// }
 
 // #[test]
 // #[should_panic]
